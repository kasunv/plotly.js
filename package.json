--- conflicted
+++ resolved
@@ -104,11 +104,7 @@
     "regl": "^1.3.11",
     "regl-error2d": "^2.0.6",
     "regl-line2d": "3.0.13",
-<<<<<<< HEAD
-    "regl-scatter2d": "git://github.com/gl-vis/regl-scatter2d.git#6a8f3576467f41bc2f8d6a4e78c646e933532439",
-=======
-    "regl-scatter2d": "^3.1.4",
->>>>>>> c6573487
+    "regl-scatter2d": "git://github.com/gl-vis/regl-scatter2d.git#8b781ac5b81c2f5562df2eedf92277b3857ab650",
     "regl-splom": "^1.0.6",
     "right-now": "^1.0.0",
     "robust-orientation": "^1.1.3",
