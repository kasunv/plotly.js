/* Coordinate systems in the plots:
***** THESE NOTES ARE HORRIBLY OUT OF DATE... *****
(note: paper and viewbox have y0 at large y because pixels start at upper left,
not lower left)

Data coordinates: xd,yd
    visible range: xd0-xd1, yd0-yd1 (gl.xaxis.range[0-1], gl.yaxis.range[0-1]

Paper coordinates: xp,yp (where axes are drawn, minus gl.margin:.l,.t)
    plot box: xp0-xp1, yp0-yp1 (0 - gd.plotwidth, gd.plotheight - 0)
    transform: xp = mx*xd+bx, yp = my*yd+by
        mx = gl.xaxis._m = gd.plotwidth/(gl.xaxis.range:[1]-[0])
        bx = gl.xaxis._b = -mx*gl.xaxis.range[0]
        my = gl.yaxis._m = gd.plotheight/(gl.yaxis.range:[0]-[1])
        by = gl.yaxis._b = -my*gl.yaxis.range[1]
Viewbox coordinates: xv,yv (where data are drawn)
    plot box: xv0-xv1, yv0-yv1
        initial viewbox: 0 - gd.plotwidth, gd.plotheight - 0
    transform: xv = xp+b2x, yv = yp+b2y
        panning: subtract dx,dy from viewbox:.x,.y
        zooming: viewbox will not scale x and y differently, at least in Chrome, so for
            zoom we will move the individual points.

Plot takes two params, data and layout. For layout see newplot.
data should be an array of objects, one per trace. allowed keys:

    type: (string) scatter (default), bar, heatmap

    x: (float array), or x0:(float) and dx:(float)
        if neither x, x0, or dx exists, defaults is x0:0, dx:1

    y: (float array), or y0:(float) and dy:(float)
        if neither y, y0, or dy exists, defaults to y0:0, dy:1
        you may provide x and/or y arrays, but not neither

    All of these can also be date strings, in the format 'YYYY-mm-dd HH:MM:SS'
    This format can handle anything from year 0 to year 9999, but the underlying JS
    can extend this to year -271820 to 275760
    based on converting to ms since start of 1970 for plotting
    so we could at some point extend beyond 0-9999 limitation...

    mode: (string) 'lines','markers','lines+markers'
        default 'lines+markers' for <20 points, else 'lines'

    line: {
        dash: (string) default 'solid', also 'dot', 'dash', 'longdash', 'dashdot', 'longdashdot',
            all of the above dashes based on linewidth, can also pass in explicit dasharray
        color: (cstring), or (cstring array)
        width: (float px) default 2
    }

    marker: {
        symbol: (string) default 'circle', or (string array)
            can also be 'square', 'triangle-[up|down|left|right]', 'cross'
        size: (float px) default 6, or (float array)
        color: (cstring), or (cstring array)
        line {
            color: (cstring), or (cstring array)
            width: (float px) default 0, or (float array)
        }
    }

    text: (string array) hover text for each point

    name: <string for legend>

    cstring is a string with any valid HTML color
    marker and linecolor will copy each other if only one is present
    if neither is provided, choose one from a default set based on the trace number
    if markerlinecolor is missing it will copy linecolor ONLY if it's different from marker color, otherwise black.

    eventually I'd like to make all of the marker and line properties accept arrays
    to modify properties point-by-point

    any array also has a corresponding src attribute, ie xsrc for x
    this is a string:
    	<id>/<colname> for your own data,
    	<user>/<id>/<colname> for shared data

*/

GRAPH_HEIGHT = 450;
GRAPH_WIDTH = 700;
TOOLBAR_LEFT = '40px'; // TODO: do these do anything anymore?
TOOLBAR_TOP = '-30px'; // "
PTS_LINESONLY = 20; // traces with < this many points are by default shown with points and lines, > just get lines
DBLCLICKDELAY = 600; // ms between first mousedown and 2nd mouseup to constitute dblclick... we don't seem to have access to the system setting
MINDRAG = 5; // pixels to move mouse before you stop clamping to starting point
VERBOSE = false; // set to true to get a lot more logging and tracing

// IMPORTANT - default colors should be in hex for grid.js
// TODO - these colors suck, let's make some better palettes
defaultColors=['#0000ee', //blue
               '#aa0000', //red
               '#6fa8dc', //lite blue
               '#ffd966', //goldenrod
               '#ff00ff', //elektrik purple
               '#9900ff', //moody purple
               '#00cc00', // brite green
               '#000000']; // black

defaultScale=[[0,"rgb(8, 29, 88)"],[0.125,"rgb(37, 52, 148)"],[0.25,"rgb(34, 94, 168)"],
    [0.375,"rgb(29, 145, 192)"],[0.5,"rgb(65, 182, 196)"],[0.625,"rgb(127, 205, 187)"],
    [0.75,"rgb(199, 233, 180)"],[0.875,"rgb(237, 248, 217)"],[1,"rgb(255, 255, 217)"]];

// default layout defined as a function rather than a constant so it makes a new copy each time
function defaultLayout(){
    return {title:'Click to enter Plot title',
        xaxis:{range:[-1,6],type:'-',mirror:true,linecolor:'#000',linewidth:1,
            tick0:0,dtick:2,ticks:'outside',ticklen:5,tickwidth:1,tickcolor:'#000',nticks:0,
            showticklabels:true,tickangle:0,exponentformat:'e',showexponent:'all',
            showgrid:true,gridcolor:'#ddd',gridwidth:1,
            autorange:true,autotick:true,
            zeroline:true,zerolinecolor:'#000',zerolinewidth:1,
            title:'Click to enter X axis title',unit:'',
            titlefont:{family:'',size:0,color:''},
            tickfont:{family:'',size:0,color:''}},
        yaxis:{range:[-1,4],type:'-',mirror:true,linecolor:'#000',linewidth:1,
            tick0:0,dtick:1,ticks:'outside',ticklen:5,tickwidth:1,tickcolor:'#000',nticks:0,
            showticklabels:true,tickangle:0,exponentformat:'e',showexponent:'all',
            showgrid:true,gridcolor:'#ddd',gridwidth:1,
            autorange:true,autotick:true,
            zeroline:true,zerolinecolor:'#000',zerolinewidth:1,
            title:'Click to enter Y axis title',unit:'',
            titlefont:{family:'',size:0,color:''},
            tickfont:{family:'',size:0,color:''}},
        legend:{bgcolor:'#fff',bordercolor:'#000',borderwidth:1,
            font:{family:'',size:0,color:''}},
        width:GRAPH_WIDTH,
        height:GRAPH_HEIGHT,
        autosize:'initial', // after initial autosize reverts to true
        margin:{l:70,r:40,t:60,b:60,pad:2},
        paper_bgcolor:'#fff',
        plot_bgcolor:'#fff',
        barmode:'stack',
        bargap:0.2,
        bargroupgap:0.0,
        boxmode:'overlay',
        boxgap:0.3,
        boxgroupgap:0.3,
        font:{family:'Arial, sans-serif;',size:12,color:'#000'},
        titlefont:{family:'',size:0,color:''},
        dragmode:'zoom',
        hovermode:'x'
    }
}
// TODO: add label positioning


// how to display each type of graph
// AJ 3/4/13: I'm envisioning a lot of stuff that's hardcoded into plot,
// setStyles etc will go here to make multiple graph types easier to manage
var graphInfo = {
    scatter:{
        framework:newPlot
    },
    bar:{
        framework:newPlot
    },
    heatmap:{
        framework:newPlot
    },
    histogramx:{
        framework:newPlot
    },
    histogramy:{
        framework:newPlot
    },
    histogram2d:{
        framework:newPlot
    },
    box:{
        framework:newPlot
    }
}

var BARTYPES = ['bar','histogramx','histogramy'];
var HEATMAPTYPES = ['heatmap','histogram2d'];

// ----------------------------------------------------
// Main plot-creation function. Note: will call newPlot
// if necessary to create the framework
// ----------------------------------------------------
// inputs:
//      divid - the id or DOM element of the graph container div
//      data - array of traces, containing the data and display
//          information for each trace
//      layout - object describing the overall display of the plot,
//          all the stuff that doesn't pertain to any individual trace
function plot(divid, data, layout) {
    markTime('in plot')
    plotlylog('+++++++++++++++IN: plot(divid, data, layout)+++++++++++++++');
    // Get the container div: we will store all variables for this plot as
    // properties of this div (for extension to multiple plots/tabs per page)
    // some callers send this in by dom element, others by id (string)
    var gd=(typeof divid == 'string') ? document.getElementById(divid) : divid;
	// test if this is on the main site or embedded
	gd.mainsite=Boolean($('#plotlyMainMarker').length);

    // if there is already data on the graph, append the new data
    // if you only want to redraw, pass non-array (null, '', whatever) for data
    var graphwasempty = ((typeof gd.data==='undefined') && $.isArray(data));
    if($.isArray(data)) {
        if(graphwasempty) { gd.data=data }
        else { gd.data.push.apply(gd.data,data) }
        gd.empty=false; // for routines outside graph_obj that want a clean tab
                        // (rather than appending to an existing one) gd.empty
                        // is used to determine whether to make a new tab
    }

    // Make or remake the framework (ie container and axes) if we need to
    // figure out what framework the data imply,
    //  and whether this is different from what was already there
    // everything on xy axes (which right now is everything period) uses newPlot
    //  but surface plots, pie charts, etc may use other frameworks.
    // note: if they container already exists and has data,
    //  the new layout gets ignored (as it should)
    //  but if there's no data there yet, it's just a placeholder...
    //  then it should destroy and remake the plot
    if(gd.data&&gd.data.length>0){
        var framework = graphInfo[gd.data[0].type || 'scatter'].framework;
        if(!gd.framework || gd.framework!=framework || (typeof gd.layout==='undefined') || graphwasempty) {
            gd.framework = framework;
            framework(gd,layout);
        }
    }
    else if((typeof gd.layout==='undefined')||graphwasempty) { newPlot(gd, layout) }

    // enable or disable formatting buttons
    $(gd).find('.data-only').attr('disabled', !gd.data || gd.data.length==0);

    var gl=gd.layout,
        xa=gl.xaxis,
        ya=gl.yaxis;
    var x, y, i, serieslen;
    // if we have bars or fill-to-zero traces, make sure autorange goes to zero
    gd.firstscatter = true; // because fill-to-next on the first scatter trace goes to zero
    gd.numboxes = 0;

    // prepare the types and conversion functions for the axes
    // also clears the autorange bounds ._tight, ._padded
    Axes.setTypes(gd);

    // prepare the data and find the autorange
    // TODO: only remake calcdata for new or changed traces
    gd.calcdata=[];
    gd.hmpixcount=0; // for calculating avg luminosity of heatmaps
    gd.hmlumcount=0;

    markTime('done Axes.setType');

    for(var curve in gd.data) {
        var gdc=gd.data[curve], // curve is the index, gdc is the data object for one trace
            curvetype = gdc.type || 'scatter', //default type is scatter
            typeinfo = graphInfo[curvetype],
            cd=[],
            cdtextras={}; // info (if anything) to add to cd[0].t

        if(typeinfo.framework!=gd.framework) {
            plotlylog('Oops, tried to put data of type '+(gdc.type || 'scatter')+
                ' on an incompatible graph controlled by '+(gd.data[0].type || 'scatter')+
                ' data. Ignoring this dataset.');
            continue;
        }

        // if no name is given, make a default from the curve number
        if(!('name' in gdc)) {
            if('ysrc' in gdc) {
                var ns=gdc.ysrc.split('/')
                gdc.name=ns[ns.length-1].replace(/\n/g,' ');
            }
            else { gdc.name='trace '+curve }
        }

        if(curvetype=='scatter') { cd = Scatter.calc(gd,gdc) }
        else if(BARTYPES.indexOf(curvetype)!=-1) { cd = Bars.calc(gd,gdc) }
        else if(HEATMAPTYPES.indexOf(curvetype)!=-1 ){ cd = Heatmap.calc(gd,gdc) }
        else if(curvetype=='box') { cd = Boxes.calc(gd,gdc) }

        if(!$.isArray(cd)) { continue }

        if(!('line' in gdc)) gdc.line={};
        if(!('marker' in gdc)) gdc.marker={};
        if(!('line' in gdc.marker)) gdc.marker.line={};
        if(!cd[0]) { cd.push({x:false,y:false}) } // make sure there is a first point
        // add the trace-wide properties to the first point, per point properties to every point
        // t is the holder for trace-wide properties
        if(!cd[0].t) { cd[0].t = {} }
        cd[0].t.curve = curve; // store the gd.data curve number that gave this trace
        cd[0].t.cdcurve = gd.calcdata.length; // store the calcdata curve number we're in

        gd.calcdata.push(cd);
        markTime('done with calcdata for '+curve);
    }

    // put the styling info into the calculated traces
    // has to be done separate from applyStyles so we know the mode (ie which objects to draw)
    // and has to be before stacking so we get bardir, type, visible
    setStyles(gd);

    // position and range calculations for traces that depend on each other
    // ie bars (stacked or grouped) and boxes push each other out of the way
    Bars.setPositions(gd);
    Boxes.setPositions(gd);

    markTime('done with setstyles and bar/box adjustments');

    // autorange for errorbars
    Axes.expandBounds(ya,ya._padded,errorbarsydr(gd));
    markTime('done errorbarsydr');

    // autorange for annotations
    if(gl.annotations) { gl.annotations.forEach(function(ann){
        if(ann.ref!='plot') { return }
        // TODO
    }) }

    Axes.doAutoRange(gd,xa);
    Axes.doAutoRange(gd,ya);

    gd.plot.attr('viewBox','0 0 '+gd.plotwidth+' '+gd.plotheight);
    Axes.doTicks(gd); // draw ticks, titles, and calculate axis scaling (._b, ._m)
    xa._r = xa.range.slice(); // store ranges for later use
    ya._r = ya.range.slice();

    markTime('done autorange and ticks');

    if($.isNumeric(xa._m) && $.isNumeric(xa._b) && $.isNumeric(ya._m) && $.isNumeric(ya._b)) {
        // Now plot the data. Order is:
        // 1. heatmaps (and 2d histos)
        // 2. bars/histos
        // 3. errorbars for everyone
        // 4. scatter
        // 5. box plots

        var cdbar = [], cdscatter = [], cdbox = [];
        for(var i in gd.calcdata){
            var cd = gd.calcdata[i], type=cd[0].t.type;
            if(HEATMAPTYPES.indexOf(type)!=-1) {
                Heatmap.plot(gd,cd);
                markTime('done heatmap '+i);
            }
            else {
                // in case this one was a heatmap previously, remove it and its colorbar
                $(gd).find('.hm'+i).remove();
                $(gd).find('.cb'+i).remove();

                if(BARTYPES.indexOf(type)!=-1) { cdbar.push(cd) }
                else if(type=='box') { cdbox.push(cd) }
                else { cdscatter.push(cd) }
            }
        }

        // remove old traces, then redraw everything
        gd.plot.selectAll('g.trace').remove();
        Bars.plot(gd,cdbar);
        markTime('done bars');

        // DRAW ERROR BARS for bar and scatter plots
        // these come after (on top of) bars, and before (behind) scatter
        errorbars(gd,cdbar.concat(cdscatter));
        markTime('done errorbars');

        Scatter.plot(gd,cdscatter);
        markTime('done scatter');
        Boxes.plot(gd,cdbox);
        markTime('done boxes');

        //styling separate from drawing
        applyStyle(gd);
        markTime('done applyStyle');
    }
    else { console.log('error with axis scaling',xa._m,xa._b,ya._m,ya._b) }

    // show the legend and annotations
    if(gl.showlegend || (gd.calcdata.length>1 && gl.showlegend!=false)) { legend(gd) }
    if(gl.annotations) { for(var i in gl.annotations) { annotation(gd,i) } }

    // finish up - spinner and tooltips
    if(typeof positionBrand == 'function') { positionBrand() } // for embedded
    killspin(gd);

    setTimeout(function(){
        if($(gd).find('#graphtips').length==0 && gd.data!==undefined && gd.showtips!=false && gd.mainsite){
            try{ 
                if( firsttimeuser() ) showAlert('graphtips'); 
            }
            catch(e){ 
                console.log(e); 
            }
        }
        else if($(gd).find('#graphtips').css('display')=='none'){
            if( firsttimeuser() ) $(gd).find('#graphtips').fadeIn(); 
        }
    },1000);
    plotlylog('+++++++++++++++OUT: plot(divid, data, layout)+++++++++++++++');
    markTime('done plot');
}

// find the bin for val - note that it can return outside the bin range
// bins is either an object {start,size,end} or an array length #bins+1
// any pos. or neg. integer for linear bins, or -1 or bins.length-1 for explicit
// for linear bins, we can just calculate. For listed bins, run a binary search
// linelow (truthy) says the bin boundary should be attributed to the lower bin
// rather than the default upper bin
function findBin(val,bins,linelow) {
    if($.isNumeric(bins.start)) {
        return linelow ?
            Math.ceil((val-bins.start)/bins.size)-1 :
            Math.floor((val-bins.start)/bins.size);
    }
    else {
        var n1=0, n2=bins.length, c=0;
        while(n1<n2 && c++<100){ // c is just to avoid infinite loops if there's an error
            n=Math.floor((n1+n2)/2);
            if(linelow ? bins[n]<val : bins[n]<=val) { n1=n+1 }
            else { n2=n }
        }
        if(c>90) { console.log('Long binary search...') }
        return n1-1;
    }
}

// find distinct values in an array, lumping together ones that appear to
// just be off by a rounding error
// return the distinct values and the minimum difference between any two
function distinctVals(vals) {
    vals.sort(function(a,b){return a-b});
    var l = vals.length-1,
        minDiff = (vals[l]-vals[0])||1,
        errDiff = minDiff/(l||1)/10000,
        v2=[vals[0]];
    for(var i=0;i<l;i++) {
        if(vals[i+1]>vals[i]+errDiff) { // make sure values aren't just off by a rounding error
            minDiff=Math.min(minDiff,vals[i+1]-vals[i]);
            v2.push(vals[i+1]);
        }
    }
    return {vals:v2,minDiff:minDiff}
}

// set display params per trace to default or provided value
function setStyles(gd, merge_dflt) {
    plotlylog('+++++++++++++++IN: setStyles(gd)+++++++++++++++');

    merge_dflt = merge_dflt || false; // CP Edit - see mergeattr comment

    // merge object a[k] (which may be an array or a single value) into cd...
    // search the array defaults in case a[k] is missing (and for a default val
    // if some points of o are missing from a)
    // CP Edit: if merge_dflt, then apply the default value into a... used for saving themes
    // CP Edit: pass key (k) as argument
    // CP Edit: stringify option - used for heatmap colorscales
    function mergeattr(a,k,attr,dflt,stringify) {
        stringify = stringify || false;
        var val = stringify ? JSON.stringify(a[k]) : a[k];

        if($.isArray(val)) {
            var l = Math.max(cd.length,val.length);
            for(var i=0; i<l; i++) { cd[i][attr]=val[i] }
            cd[0].t[attr] = dflt; // use the default for the trace-wide value
        }
        else {
            cd[0].t[attr] = (typeof val != 'undefined') ? val : dflt;
            if(merge_dflt && typeof val == 'undefined'){
                a[k] = stringify ? JSON.parse(dflt) : dflt;
            }
        }
    }


    for(var i in gd.calcdata){
        var cd = gd.calcdata[i],
            t = cd[0].t,
            c = t.curve,
            gdc = gd.data[c],
            dc = defaultColors[c % defaultColors.length];
        // all types have attributes type, visible, opacity, name, text
        // mergeattr puts single values into cd[0].t, and all others into each individual point
        mergeattr(gdc,'type','type','scatter');
        mergeattr(gdc,'visible','visible',true);
        mergeattr(gdc,'opacity','op',1);
        mergeattr(gdc,'text','tx','');
        mergeattr(gdc,'name','name','trace '+c);
        var type = t.type;
        if( (gdc.error_y && gdc.error_y.visible ) ){
            mergeattr(gdc.error_y,'visible','ye_vis',false);
            mergeattr(gdc.error_y,'type','ye_type','percent');
            mergeattr(gdc.error_y,'value','ye_val',10);
            mergeattr(gdc.error_y,'traceref','ye_tref',0);
            mergeattr(gdc.error_y,'color','ye_clr',t.ye_clr|| dc);
            mergeattr(gdc.error_y,'thickness','ye_tkns',1);
            mergeattr(gdc.error_y,'width','ye_w',4);
            mergeattr(gdc.error_y,'opacity','ye_op',1);
        }
        if(['scatter','box'].indexOf(type)!=-1){
            mergeattr(gdc.line,'color','lc',gdc.marker.color || dc);
            mergeattr(gdc.line,'width','lw',2);
            mergeattr(gdc.marker,'symbol','mx','circle');
            mergeattr(gdc.marker,'opacity','mo',1);
            mergeattr(gdc.marker,'size','ms',6);
            mergeattr(gdc.marker,'color','mc',t.lc);
            mergeattr(gdc.marker.line,'color','mlc',((t.lc!=t.mc) ? t.lc : '#000'));
            mergeattr(gdc.marker.line,'width','mlw',0);
            mergeattr(gdc,'fill','fill','none');
            mergeattr(gdc,'fillcolor','fc',addOpacity(t.lc,0.5));
            if(type==='scatter') {
                var defaultMode = 'lines';
                if(cd.length<PTS_LINESONLY || (typeof gdc.mode != 'undefined')) {
                    defaultMode = 'lines+markers';
                }
                else { // check whether there are orphan points, then show markers regardless of length
                    for(var i=0; i<cd.length; i++) {
                        if($.isNumeric(cd[i].x) && $.isNumeric(cd[i].y) &&
                          (i==0 || !$.isNumeric(cd[i-1].x) || !$.isNumeric(cd[i-1].y)) &&
                          (i==cd.length-1 || !$.isNumeric(cd[i+1].x) || !$.isNumeric(cd[i+1].y))) {
                            defaultMode = 'lines+markers';
                            break;
                        }
                    }
                }
                mergeattr(gdc,'mode','mode',defaultMode);
                mergeattr(gdc.line,'dash','ld','solid');
            }
            else if(type==='box') {
                mergeattr(gdc.marker,'outliercolor','soc','rgba(0,0,0,0)');
                mergeattr(gdc.marker.line,'outliercolor','solc',t.mc);
                mergeattr(gdc.marker.line,'outlierwidth','solw',1);
                mergeattr(gdc,'whiskerwidth','ww',0.5);
                mergeattr(gdc,'boxpoints','boxpts','outliers');
                mergeattr(gdc,'boxmean','mean',false);
                mergeattr(gdc,'jitter','jitter',0);
                mergeattr(gdc,'pointpos','ptpos',0);
            }
        }
        else if(HEATMAPTYPES.indexOf(type)!=-1){
            if(type==='histogram2d') {
                mergeattr(gdc,'histnorm','histnorm','count');
                mergeattr(gdc,'autobinx','autobinx',true);
                mergeattr(gdc,'nbinsx','nbinsx',0);
                mergeattr(gdc.xbins,'start','xbstart',0);
                mergeattr(gdc.xbins,'end','xbend',1);
                mergeattr(gdc.xbins,'size','xbsize',1);
                mergeattr(gdc,'autobiny','autobiny',true);
                mergeattr(gdc,'nbinsy','nbinsy',0);
                mergeattr(gdc.ybins,'start','ybstart',0);
                mergeattr(gdc.ybins,'end','ybend',1);
                mergeattr(gdc.ybins,'size','ybsize',1);
            }
            mergeattr(gdc,'type','type','heatmap');
            mergeattr(gdc,'visible','visible',true);
            mergeattr(gdc,'x0','x0',0);
            mergeattr(gdc,'dx','dx',1);
            mergeattr(gdc,'y0','y0',0);
            mergeattr(gdc,'dy','dy',1);
            mergeattr(gdc,'zauto','zauto',true);
            mergeattr(gdc,'zmin','zmin',-10);
            mergeattr(gdc,'zmax','zmax',10);
            mergeattr(gdc, 'scl', 'scl', defaultScale,true);



        }
        else if(BARTYPES.indexOf(type)!=-1){
            if(type!='bar') {
                mergeattr(gdc,'histnorm','histnorm','count');
                mergeattr(gdc,'autobinx','autobinx',true);
                mergeattr(gdc,'nbinsx','nbinsx',0);
                mergeattr(gdc.xbins,'start','xbstart',0);
                mergeattr(gdc.xbins,'end','xbend',1);
                mergeattr(gdc.xbins,'size','xbsize',1);
            }
            mergeattr(gdc,'bardir','bardir','v');
            mergeattr(gdc,'opacity','op',1);
            mergeattr(gdc.marker,'opacity','mo',1);
            mergeattr(gdc.marker,'color','mc',dc);
            mergeattr(gdc.marker.line,'color','mlc','#000');
            mergeattr(gdc.marker.line,'width','mlw',0);
        }
    }
    plotlylog('+++++++++++++++OUT: setStyles(gd)+++++++++++++++');

}

function applyStyle(gd) {
    var gp = gd.plot;
    plotlylog('+++++++++++++++IN: applyStyle(gd)+++++++++++++++');
    plotlylog('gp = ', gp);
    gp.selectAll('g.trace')
        .call(traceStyle,gd);
    gp.selectAll('g.points')
        .each(function(d){
            d3.select(this).selectAll('path,rect').call(pointStyle,d.t||d[0].t);
        });

    gp.selectAll('g.trace polyline.line')
        .call(lineGroupStyle);

    gp.selectAll('g.trace polyline.fill')
        .call(fillGroupStyle);

    gp.selectAll('g.boxes')
        .each(function(d){
            d3.select(this).selectAll('path.box').call(boxPlotStyle,d[0].t);
            d3.select(this).selectAll('path.mean').call(boxMeanStyle,d[0].t);
        });

    gp.selectAll('g.errorbars')
        .call(errorbarStyle);

    plotlylog('+++++++++++++++OUT: applyStyle(gd)+++++++++++++++');

}

// -----------------------------------------------------
// styling functions for plot elements
// -----------------------------------------------------

function RgbOnly(cstr) {
    var c = tinycolor(cstr).toRgb();
    return 'rgb('+Math.round(c.r)+', '+Math.round(c.g)+', '+Math.round(c.b)+')';
}

function opacityOnly(cstr) { return tinycolor(cstr).alpha }

function addOpacity(cstr,op) {
    var c = tinycolor(cstr).toRgb();
    return 'rgba('+Math.round(c.r)+', '+Math.round(c.g)+', '+Math.round(c.b)+', '+op+')';
}

function strokeColor(s,c) {
    s.attr('stroke',RgbOnly(c))
     .style('stroke-opacity',opacityOnly(c));
}

function fillColor(s,c) {
    s.style('fill',RgbOnly(c))
     .style('fill-opacity',opacityOnly(c));
}

function setPosition(s,x,y) { s.attr('x',x).attr('y',y) }
function setSize(s,w,h) { s.attr('width',w).attr('height',h) }
function setRect(s,x,y,w,h) { s.call(setPosition,x,y).call(setSize,w,h) }

function translatePoints(s,xa,ya){
    s.each(function(d){
        var x = xa.c2p(d.x), y = ya.c2p(d.y);
        if($.isNumeric(x) && $.isNumeric(y)) {
            d3.select(this).attr('transform','translate('+x+','+y+')');
        }
        else { d3.select(this).remove() }
    });
}

function traceStyle(s,gd) {
    var barcount = 0,
        gl = gd.layout;
    s.style('opacity',function(d){return d[0].t.op})
    // first see if there would be bars to stack)
    .each(function(d){ if(BARTYPES.indexOf(d[0].t.type)!=-1) { barcount++ } })
    // for gapless (either stacked or neighboring grouped) bars use crispEdges
    // to turn off antialiasing so an artificial gap isn't introduced.
    .each(function(d){
        if(BARTYPES.indexOf(d[0].t.type)!=-1 &&
          ((gl.barmode=='stack' && barcount>1) ||
          (gl.bargap==0 && gl.bargroupgap==0 && !d[0].t.mlw))){
            d3.select(this).attr('shape-rendering','crispEdges');
        }
    });
}

function lineGroupStyle(s) {
    s.attr('stroke-width',function(d){return d[0].t.lw})
    .each(function(d){d3.select(this).call(strokeColor,d[0].t.lc)})
    .style('fill','none')
    .attr('stroke-dasharray',function(d){
        var da=d[0].t.ld,lw=Math.max(d[0].t.lw,3);
        if(da=='solid') return '';
        if(da=='dot') return lw+','+lw;
        if(da=='dash') return (3*lw)+','+(3*lw);
        if(da=='longdash') return (5*lw)+','+(5*lw);
        if(da=='dashdot') return (3*lw)+','+lw+','+lw+','+lw;
        if(da=='longdashdot') return (5*lw)+','+(2*lw)+','+lw+','+(2*lw);
        return da; // user writes the dasharray themselves
    });
}

function fillGroupStyle(s) {
    s.attr('stroke-width',0)
    .each(function(d){
        var shape = d3.select(this),
            // have to break out of d3 standard here, because the fill box may be
            // grouped with the wrong trace (so it appears behind the appropriate lines)
            gd = $(shape.node()).parents('.ui-tabs-panel, #embedded_graph')[0];
        try { shape.call(fillColor,gd.calcdata[shape.attr('data-curve')][0].t.fc) }
        catch(e) {
            try { shape.call(fillColor,d[0].t.fc) }
            catch(e) { shape.remove() }
        }
    });
}

function boxPlotStyle(s,t) {
    s.attr('stroke-width',t.lw)
    .call(strokeColor,t.lc)
    .call(fillColor,t.fc);
}

function boxMeanStyle(s,t) {
    s.attr('stroke-width',t.lw)
    .attr('stroke-dasharray',(2*t.lw)+','+(t.lw))
    .call(strokeColor,t.lc);
}

// apply the marker to each point
// draws the marker with diameter roughly markersize, centered at 0,0
function pointStyle(s,t) {
    // only scatter & box plots get marker path and opacity - bars, histograms don't
    if(['scatter','box'].indexOf(t.type)!=-1) {
        s.attr('d',function(d){
            var r=((d.ms+1 || t.ms+1 || (d.t ? d.t.ms : 0)+1)-1)/2;
            if(!(r>=0)) r=3; // in case of "various" etc... set a visible default
            var rt=String(r*2/Math.sqrt(3)),
                rc=String(r/3),
                rd=String(r*Math.sqrt(2)),
                r2=String(r/2);
            r=String(r);
            var x=(d.mx || t.mx || (d.t ? d.t.mx : ''));
            if(x=='square')
                return 'M'+r+','+r+'H-'+r+'V-'+r+'H'+r+'Z';
            if(x=='diamond')
                return 'M'+rd+',0L0,'+rd+'L-'+rd+',0L0,-'+rd+'Z';
            if(x=='triangle-up')
                return 'M-'+rt+','+r2+'H'+rt+'L0,-'+r+'Z';
            if(x=='triangle-down')
                return 'M-'+rt+',-'+r2+'H'+rt+'L0,'+r+'Z';
            if(x=='triangle-right')
                return 'M-'+r2+',-'+rt+'V'+rt+'L'+r+',0Z';
            if(x=='triangle-left')
                return 'M'+r2+',-'+rt+'V'+rt+'L-'+r+',0Z';
            if(x=='cross')
                return 'M'+r+','+rc+'H'+rc+'V'+r+'H-'+rc+'V'+rc+'H-'+r+'V-'+rc+'H-'+rc+'V-'+r+'H'+rc+'V-'+rc+'H'+r+'Z'
            // circle is default
            return 'M'+r+',0A'+r+','+r+' 0 1,1 0,-'+r+'A'+r+','+r+' 0 0,1 '+r+',0Z';
        })
        .style('opacity',function(d){return (d.mo+1 || t.mo+1 || (d.t ? d.t.mo : 0) +1) - 1});
    }
    s.each(function(d){
        var a = (d.so) ? 'so' : 'm', // suggested outliers, for box plots
            lw = a+'lw', c = a+'c', lc = a+'lc',
            w = (d[lw]+1 || t[lw]+1 || (d.t ? d.t[lw] : 0)+1) - 1,
            p = d3.select(this);
        p.attr('stroke-width',w)
            .call(fillColor, d[c] || t[c] || (d.t ? d.t[c] : ''));
        if(w) { p.call(strokeColor, d[lc] || t[lc] || (d.t ? d.t[lc] : '')) }
    });
}

// -----------------------------------------------------
// styling functions for traces in legends.
// same functions for styling traces in the style box
// -----------------------------------------------------

function legendLines(d){
    var t = d[0].t;
    if(['scatter',undefined].indexOf(d[0].t.type)==-1) { return }
    if(t.fill && t.fill!='none' && $.isNumeric(t.cdcurve)) {
        d3.select(this).append('path')
            .attr('data-curve',t.cdcurve)
            .attr('d','M5,0h30v6h-30z')
            .call(fillGroupStyle);
    }
    if(!t.mode || t.mode.indexOf('lines')==-1) { return }
    d3.select(this).append('polyline')
        .call(lineGroupStyle)
        .attr('points','5,0 35,0');

}

function legendPoints(d){
    var t = d[0].t;
    if(['scatter',undefined].indexOf(t.type)==-1) { return }
    if(!t.mode || t.mode.indexOf('markers')==-1) { return }
    d3.select(this).append('g')
        .attr('class','legendpoints')
      .selectAll('path')
        .data(function(d){return d})
      .enter().append('path')
        .call(pointStyle,t)
        .attr('transform','translate(20,0)');
}

function legendBars(d){
    var t = d[0].t;
    if(BARTYPES.indexOf(t.type)==-1) { return }
    d3.select(this).append('g')
        .attr('class','legendpoints')
      .selectAll('path')
        .data(function(d){return d})
      .enter().append('path')
        .attr('d','M6,6H-6V-6H6Z')
        .each(function(d){
            var w = (d.mlw+1 || t.mlw+1 || (d.t ? d.t.mlw : 0)+1) - 1,
                p = d3.select(this);
            p.attr('stroke-width',w)
                .call(fillColor,d.mc || t.mc || (d.t ? d.t.mc : ''));
            if(w) { p.call(strokeColor,d.mlc || t.mlc || (d.t ? d.t.mlc : '')) }
        })
        .attr('transform','translate(20,0)');
}

function legendBoxes(d){
    var t = d[0].t;
    if(t.type!=='box') { return }
    d3.select(this).append('g')
        .attr('class','legendpoints')
      .selectAll('path')
        .data(function(d){return d})
      .enter().append('path')
        .attr('d','M6,6H-6V-6H6Z') // if we want the median bar, prepend M6,0H-6
        .each(function(d){
            var w = (d.lw+1 || t.lw+1 || (d.t ? d.t.lw : 0)+1) - 1,
                p = d3.select(this);
            p.attr('stroke-width',w)
                .call(fillColor,d.fc || t.fc || (d.t ? d.t.fc : ''));
            if(w) { p.call(strokeColor,d.lc || t.lc || (d.t ? d.t.lc : '')) }
        })
        .attr('transform','translate(20,0)');
}

function legendText(s,gd){
    var gf = gd.layout.font, lf = gd.layout.legend.font;
    // note: uses d[1] for the original trace number, in case of hidden traces
    return s.append('text')
        .attr('class',function(d){ return 'legendtext text-'+d[1] })
        .call(setPosition, 40, 0)
        .attr('text-anchor','start')
        .attr('font-size',lf.size||gf.size||12)
        .attr('font-family',lf.family||gf.family||'Arial')
        .style('fill',lf.color||gf.color||'#000')
        .each(function(d){styleText(this,d[0].t.name,d[0].t.noretrieve)});
}

// -----------------------------------------------------
// restyle and relayout: these two control all redrawing
// for data (restyle) and everything else (relayout)
// -----------------------------------------------------

// astr is the attr name, like 'marker.symbol'
// val is the new value to use
// traces is a trace number or an array of trace numbers to change (blank for all)
// astr can also be an object {astr1:val1, astr2:val2...} in which case val is
// ignored but must be present if you want trace control.
// val (or val1, val2...) can be an array, to apply different values to each trace
// if the array is too short, it will wrap around (useful for style files that want
// to specify cyclical default values)
function restyle(gd,astr,val,traces) {
    plotlylog('+++++++++++++++IN: restyle+++++++++++++++');

    gd.changed = true;
    var gl = gd.layout,
        aobj = {};
    if(typeof astr == 'string') { aobj[astr] = val }
    else if($.isPlainObject(astr)) { aobj = astr }
    else { console.log('restyle fail',astr,val,traces); return }

    if($.isNumeric(traces)) { traces=[traces] }
    else if(!$.isArray(traces) || !traces.length) {
        traces=gd.data.map(function(v,i){return i});
    }

    // need to replot (not just restyle) if mode or visibility changes, because
    // the right objects don't exist. Also heatmaps, error bars, histos, and
    // boxes all make some changes that need a replot
    // TODO: many of these don't need to redo calcdata, should split that out too
    // (though first check how much of our time is spent there...)
    // and in principle we generally shouldn't need to redo ALL traces... that's
    // harder though.
    var replot_attr=[
        'mode','visible','type','bardir','fill','histnorm',
        'mincolor','maxcolor','scale','x0','dx','y0','dy','zmin','zmax','zauto','scl',
        'error_y.visible','error_y.value','error_y.type','error_y.traceref','error_y.array','error_y.width',
        'autobinx','nbinsx','xbins.start','xbins.end','xbins.size',
        'autobiny','nbinsy','ybins.start','ybins.end','ybins.size',
        'boxpoints','jitter','pointpos','whiskerwidth','boxmean'
    ];
    // these ones show up in restyle because they make more sense in the style
    // box, but they're graph-wide attributes, so set in gd.layout
    // also axis scales and range show up here because we may need to undo them
    var layout_attr = [
        'barmode','bargap','bargroupgap','boxmode','boxgap','boxgroupgap',
        'xaxis.autorange','yaxis.autorange','xaxis.range','yaxis.range'
    ];
    // these ones may alter the axis type (at least if the first trace is involved)
    var axtype_attr = ['type','x','y','x0','y0','bardir'];
    // flags for which kind of update we need to do
    var doplot = false,
        dolayout = false,
        doapplystyle = false;
    // copies of the change (and previous values of anything affected) for the
    // undo / redo queue
    var redoit = {},
        undoit = {};

    // make a new empty vals array for undoit
    function a0(){return traces.map(function(){return undefined})}

    // for attrs that interact (like scales & autoscales), save the
    // old vals before making the change
    // val=undefined will not set a value, just record what the value was.
    // attr can be an array to set several at once (all to the same val)
    function doextra(cont,attr,val,i) {
        if($.isArray(attr)) {
            attr.forEach(function(a){ doextra(cont,a,val,i) });
            return;
        }
        if(attr in aobj) { return } // quit if explicitly setting this elsewhere
        var p = nestedProperty(cont,attr);
        if(!(attr in undoit)) { undoit[attr] = a0() }
        if(undoit[attr][i]===undefined) { undoit[attr][i]=p.get() }
        if(val!==undefined) { p.set(val) }
    }
    var zscl = ['zmin','zmax'],
        xbins = ['xbins.start','xbins.end','xbins.size'],
        ybins = ['xbins.start','xbins.end','xbins.size'];

    // now make the changes to gd.data (and occasionally gd.layout)
    // and figure out what kind of graphics update we need to do
    for(var ai in aobj) {
        var vi = aobj[ai];
        redoit[ai] = vi;

        if(layout_attr.indexOf(ai)!=-1){
            var p = nestedProperty(gl,ai);
            undoit[ai] = [p.get()];
            // since we're allowing val to be an array, allow it here too,
            // even though that's meaningless
            p.set($.isArray(vi) ? vi[0] : vi);
            // ironically, the layout attrs in restyle only require replot,
            // not relayout
            doplot = true;
            continue;
        }

        // set attribute in gd.data
        undoit[ai] = a0();
        for(i=0; i<traces.length; i++) {
            var cont=gd.data[traces[i]],
                p = nestedProperty(cont,ai);

            // setting bin or z settings should turn off auto
            // and setting auto should save bin or z settings
            if(zscl.indexOf(ai)!=-1) { doextra(cont,'zauto',false,i) }
            else if(ai=='zauto') { doextra(cont,zscl,undefined,i) }
            else if(xbins.indexOf(ai)!=-1) { doextra(cont,'autobinx',false,i) }
            else if(ai=='autobinx') { doextra(cont,xbins,undefined,i) }
            else if(ybins.indexOf(ai)!=-1) { doextra(cont,'autobiny',false,i) }
            else if(ai=='autobiny') { doextra(cont,ybins,undefined,i) }

            // save the old value
            undoit[ai][i] = p.get();
            // set the new value - if val is an array, it's one el per trace
            p.set($.isArray(vi) ? vi[i%vi.length] : vi);
        }

        // check if we need to call axis type
        if((traces.indexOf(0)!=-1) && (axtype_attr.indexOf(ai)!=-1)) {
            gd.axtypesok=false;
            doplot = true;
        }

        // switching from auto to manual binning or z scaling doesn't actually
        // do anything but change what you see in the styling box. everything
        // else at least needs to apply styles
        if((['autobinx','autobiny','zauto'].indexOf(ai)==-1) || vi!==false) {
            doapplystyle = true;
        }

        if(replot_attr.indexOf(ai)!=-1) {
            // major enough changes deserve autoscale, autobin, and non-reversed
            // axes so people don't get confused
            if(['bardir','type'].indexOf(ai)!=-1) {
                doextra(gl,['xaxis.autorange','yaxis.autorange'],true,0);
                doextra(gl,['xaxis.range','yaxis.range'],[0,1],0);
                if(astr=='type') {
                    for(i=0; i<traces.length; i++) {
                        doextra(gd.data[traces[i]],['autobinx','autobiny'],true,i);
                    }
                }
            }
            // if we need to change margin for a heatmap, force a relayout first so we don't plot twice
            if(Heatmap.margin(gd)) { dolayout = true }
            else { doplot = true }
        }
    }
    // now all attribute mods are done, as are redo and undo so we can save them
    plotUndoQueue(gd,undoit,redoit,traces);

    // now update the graphics
    // a complete layout redraw takes care of plot and
    if(dolayout) {
        gd.layout = undefined;
        plot(gd,'',gl);
    }
    else if(doplot) { plot(gd) }
    else {
        setStyles(gd);
        if(doapplystyle) {
            applyStyle(gd);
            if(gl.showlegend) { legend(gd) }
        }
    }
    plotlylog('+++++++++++++++OUT: restyle+++++++++++++++');
}

// change layout in an existing plot
// astr and val are like restyle, or 2nd arg can be an object {astr1:val1, astr2:val2...}
function relayout(gd,astr,val) {
    plotlylog('+++++++++++++++ IN: RELAYOUT +++++++++++++++');

    gd.changed = true;
    var gl = gd.layout,
        aobj = {},
        dolegend = false,
        doticks = false,
        dolayoutstyle = false,
        doplot = false;
    if(typeof astr == 'string') { aobj[astr] = val }
    else if($.isPlainObject(astr)) { aobj = astr }
    else { console.log('relayout fail',astr,val); return }

    // look for 'allaxes', split out into all axes
    var keys = Object.keys(aobj),
        axes = ['xaxis','yaxis'];
    for(var i=0; i<keys.length; i++) {
        if(keys[i].indexOf('allaxes')==0) {
            for(var j=0; j<axes.length; j++) {
                var newkey = keys[i].replace('allaxes',axes[j]);
                if(!aobj[newkey]) { aobj[newkey] = aobj[keys[i]] }
            }
            delete aobj[keys[i]];
        }
    }

    // copies of the change (and previous values of anything affected) for the
    // undo / redo queue
    var redoit = {},
        undoit = {};

    // for attrs that interact (like scales & autoscales), save the
    // old vals before making the change
    // val=undefined will not set a value, just record what the value was.
    // attr can be an array to set several at once (all to the same val)
    function doextra(attr,val) {
        if($.isArray(attr)) {
            attr.forEach(function(a){ doextra(a,val) });
            return;
        }
        if(attr in aobj) { return } // quit if explicitly setting this elsewhere
        var p = nestedProperty(gl,attr);
        if(!(attr in undoit)) { undoit[attr]=p.get() }
        if(val!==undefined) { p.set(val) }
    }

    var hw = ['height','width'];

    // alter gd.layout
    for(var ai in aobj) {
        var p = nestedProperty(gl,ai),
            aa = propSplit(ai),
            vi = aobj[ai];
        redoit[ai] = aobj[ai];
        // axis reverse is special - it is its own inverse op and has no flag.
        undoit[ai] = (aa[1]=='reverse') ? aobj[ai] : p.get();

        // check autosize or autorange vs size and range
        if(hw.indexOf(ai)!=-1) { doextra('autosize', false) }
        else if(ai=='autosize') { doextra(hw, undefined) }
        var m = ai.match(/^(.)axis\.range\[[0|1]\]$/);
        if(m && m.length==2) { doextra(aa[0]+'.autorange', false) }
        m = ai.match(/^(.)axis\.autorange$/);
        if(m && m.length==2) { doextra([aa[0]+'.range[0]',aa[0]+'.range[1]'], undefined) }

        // toggling log without autorange: need to also recalculate ranges
        // logical XOR (ie will islog actually change)
        if(aa[1]=='type' && !gl[aa[0]].autorange && (gl[aa[0]].type=='log' ? vi!='log' : vi=='log')) {
            var ax = gl[aa[0]],
                r0 = ax.range[0],
                r1 = ax.range[1];
            if(vi=='log') {
                // if both limits are negative, autorange
                if(r0<0 && r1<0) { doextra(aa[0]+'.autorange',true); continue }
                // if one is negative, set it to one millionth the other. TODO: find the smallest positive val?
                else if(r0<0) r0 = r1/1e6;
                else if(r1<0) r1 = r0/1e6;
                // now set the range values as appropriate
                doextra(aa[0]+'.range[0]', Math.log(r0)/Math.LN10);
                doextra(aa[0]+'.range[1]', Math.log(r1)/Math.LN10);
            }
            else {
                doextra(aa[0]+'.range[0]', Math.pow(10, r0));
                doextra(aa[0]+'.range[1]', Math.pow(10, r1));
            }
        }

        // handle axis reversal explicitly, as there's no 'reverse' flag
        if(aa[1]=='reverse') {
            gl[aa[0]].range.reverse();
            doplot=true;
        }
        // send annotation mods one-by-one through annotation(), don't set via nestedProperty
        else if(aa[0]=='annotations') {
            // if aa is just an annotation number, and val is either 'add' or
            // an entire annotation obj to add, the undo is 'remove'
            // if val is 'remove' then undo is the whole annotation object
            if(aa.length==2) {
                if(aobj[ai]=='add' || $.isPlainObject(aobj[ai])) { undoit[ai]='remove' }
                else if(aobj[ai]=='remove') { undoit[ai]=gl.annotations[aa[1]] }
                else { console.log('???') }
            }
            annotation(gd,aa[1],aa.slice(2).join('.'),aobj[ai]); // ai.replace(/^annotations\[-?[0-9]*\][.]/,'')
            delete aobj[ai];
        }
        // alter gd.layout
        else {
            // check whether we can short-circuit a full redraw
            if(aa[0].indexOf('legend')!=-1) { dolegend = true }
            else if(ai.indexOf('title')!=-1) { doticks = true }
            else if(aa[0].indexOf('bgcolor')!=-1) { dolayoutstyle = true }
            else if(aa.length>1 && (
                aa[1].indexOf('tick')!=-1 ||
                aa[1].indexOf('exponent')!=-1 ||
                aa[1].indexOf('grid')!=-1 ||
                aa[1].indexOf('zeroline')!=-1)) { doticks = true }
            else if(aa.length>1 && (
                aa[1].indexOf('line')!=-1 ||
                aa[1].indexOf('mirror')!=-1)) { dolayoutstyle = true }
            else if(ai=='margin.pad') { doticks = dolayoutstyle = true }
            // hovermode and dragmode don't need any redrawing, since they just
            // affect reaction to user input
            else if(['hovermode','dragmode'].indexOf(ai)==-1) { doplot = true }
            p.set(vi);
        }
    }
    // now all attribute mods are done, as are redo and undo so we can save them
    plotUndoQueue(gd,undoit,redoit,'relayout');

    // calculate autosizing - if size hasn't changed, will remove h&w so we don't need to redraw
    if(aobj.autosize) { aobj=plotAutoSize(gd,aobj) }

    // redraw
    // first check if there's still anything to do
    var ak = Object.keys(aobj);
    if(ak.length) {
        if(doplot) {
            gd.layout = undefined; // force plot() to redo the layout
            plot(gd,'',gl); // pass in the modified layout
            return;
        }
        // if we didn't need to redraw the whole thing, just do the needed parts
        if(dolegend) {
            gd.paper.selectAll('.legend').remove();
            if(gl.showlegend) { legend(gd) }
        }
        if(dolayoutstyle) { layoutStyles(gd) }
        if(doticks) { Axes.doTicks(gd,'redraw'); makeTitles(gd,'gtitle') }
    }
    plotlylog('+++++++++++++++ OUT: RELAYOUT +++++++++++++++');
}

// convert a string s (such as 'xaxis.range[0]')
// representing a property of nested object o into set and get methods
// also return the string and object so we don't have to keep track of them
function nestedProperty(o,s) {
    var cont = o,
        aa = propSplit(s);
    for(var j=0; j<aa.length-1; j++) {
        // make the heirarchy if it doesn't exist
        if(!(aa[j] in cont)) {
            cont[aa[j]] = (typeof aa[j+1]==='string') ? {} : [];
        }
        cont = cont[aa[j]]
    }
    var prop = aa[j];

    return {set:function(v){
                if(v===undefined || v===null) { delete cont[prop] }
                else { cont[prop]=v }
            },
            get:function(){ return cont[prop] },
            astr:s,
            obj:o};
}

function propSplit(s) {
    var aa = s.split('.');
    for(var j=0; j<aa.length; j++) {
        var indexed = String(aa[j]).match(/([^\[\]]*)\[([0-9]*)\]/);
        if(indexed) { aa.splice(j,1,indexed[1],Number(indexed[2])) }
    }
    return aa;
}

// manage the undo/redo queue
// directs the op to restyle unless traces=='relayout'
// undoit and redoit are attr->val objects to pass to restyle or relayout
// TODO: disable/enable undo and redo buttons appropriately
function plotUndoQueue(gd,undoit,redoit,traces) {
    // make sure we have the queue and our position in it
    if(!$.isArray(gd.undoqueue) || !$.isNumeric(gd.undonum)) {
        gd.undoqueue=[];
        gd.undonum=0;
    }
    // if we're already playing an undo or redo, or if this is an auto operation
    // (like pane resize... any others?) then we don't save this to the undo queue
    if(gd.autoplay) {
        gd.autoplay = false;
        return;
    }
    // if we are adding a new item, splice it in so that if there are previously
    // undone actions after our current position, they get chopped off the queue
    // in addition to the actions themselves, save the user who did it, and the
    // timestamp, adjusted to server time
    gd.undoqueue.splice(gd.undonum,gd.undoqueue.length-gd.undonum, {
        undo: undoit,
        redo: redoit,
        traces: traces,
        user: user,
        ts: ms2DateTime(new Date().getTime()-userobj.clientoffset).substr(0,19)
    });
    gd.undonum++;
}

function plotUndo(gd) {
    if(!$.isNumeric(gd.undonum) || gd.undonum<=0) { return }
    gd.undonum--;
    var i = gd.undoqueue[gd.undonum];
    plotDo(gd, i.undo, i.traces);
}

function plotRedo(gd) {
    if(!$.isNumeric(gd.undonum) || gd.undonum>=gd.undoqueue.length) { return }
    var i = gd.undoqueue[gd.undonum];
    gd.undonum++;
    plotDo(gd, i.redo, i.traces);
}

function plotDo(gd,aobj,traces) {
    gd.autoplay = true;
    ao2 = {}
    for(ai in aobj) { ao2[ai] = aobj[ai] } // copy aobj so we don't modify the one in the queue
    if(traces=='relayout') { relayout(gd, ao2) }
    else { restyle(gd, ao2, null, traces) }
    // do we need to update a popover?
    var po = $('.popover');
    if(po.length) { po[0].redraw(po[0].selectedObj) }
}

function plotAutoSize(gd,aobj) {
    var plotBB = gd.paper.node().getBoundingClientRect();
    var gdBB = gd.getBoundingClientRect();
    var ftBB = $('#filetab')[0].getBoundingClientRect();
    var newheight = Math.round(gdBB.bottom-plotBB.top);
    var newwidth = Math.round((ftBB.width ? ftBB.left : gdBB.right) - plotBB.left);
    if(Math.abs(gd.layout.width-newwidth)>1 || Math.abs(gd.layout.height-newheight)>1) {
        gd.layout.height = newheight;
        gd.layout.width = newwidth;
    }
    else { // if there's no size change, update layout but don't need to redraw
        delete(aobj.autosize);
        gd.layout.autosize = true;
        newModeBar(gd);
    }
    return aobj
}

// check whether to resize a tab (if it's a plot) to the container
function plotResize(gd) {
    killPopovers();
    if(gd===undefined) { return }
    if(gd.tabtype=='plot') {
        $(gd).find('.modebar').remove();
        if(gd.redrawTimer) { clearTimeout(gd.redrawTimer) }
        gd.redrawTimer = setTimeout(function(){
            if(gd.layout && gd.layout.autosize) {
                gd.autoplay = true; // don't include this relayout in the undo queue
                relayout(gd, {autosize:true});
            }
            else { newModeBar(gd) }

            if(LIT) {
                hidebox();
                litebox();
            }
        }, 100);
    }
}

// ----------------------------------------------------
// Create the plot container and axes
// ----------------------------------------------------
// TODO: check structure (?) to make faster selector queries when there's lots of data in the graph
function newPlot(divid, layout) {
    // Get the container div: we will store all variables as properties of this div
    // (for extension to multiple graphs per page)
    // some callers send this in already by dom element

    var gd=(typeof divid == 'string') ? document.getElementById(divid) : divid;
    if(!layout) layout={};
	// test if this is on the main site or embedded
	gd.mainsite=Boolean($('#plotlyMainMarker').length);

    // destroy any plot that already exists in this div
    // first check if we can save the toolbars
    if(gd.mainsite ? ($(gd).children('.graphbar').length==1 &&
            $(gd).children('.demobar').length==1 &&
            $(gd).children('svg').length==1 &&
            $(gd).children().length>=3) : /* 4th child is graph tips alert div, then modebar... */
        ($(gd).children('svg').length==1)
        ) { $(gd).children('svg').remove() }
    else { // not the right children (probably none, but in case something goes wrong redraw all)
        gd.innerHTML='';
        if(gd.mainsite) graphbar(gd);
    }

    // Get the layout info - take the default and update it with layout arg
    gd.layout=updateObject(defaultLayout(),layout);

    var gl=gd.layout, gd3=d3.select(gd), xa=gl.xaxis, ya=gl.yaxis;
    Axes.setTypes(gd);

    // initial autosize
    if(gl.autosize=='initial') {
        gd.paper=gd3.append('svg')
            .attr('width',gl.width)
            .attr('height',gl.height);
        plotAutoSize(gd,{});
        gd.paper.remove();
        gl.autosize=true;
    }

    // Make the graph containers
    gd.paper = gd3.append('svg')
    gd.paperbg = gd.paper.append('rect')
    gd.plotbg = gd.paper.append('rect')
        .attr('stroke-width',0);
    gd.axlines = {
        x:gd.paper.append('path').style('fill','none'),
        y:gd.paper.append('path').style('fill','none')
    }
    gd.axislayer = gd.paper.append('g').attr('class','axislayer');
    // Second svg (plot) is for the data
    gd.plot = gd.paper.append('svg')
        .attr('preserveAspectRatio','none')
        .style('fill','none');
    gd.infolayer = gd.paper.append('g').attr('class','infolayer');
    gd.hoverlayer = gd.paper.append('g').attr('class','hoverlayer');

    // position and style the containers, make main title
    layoutStyles(gd);

    // make the ticks, grids, and axis titles
    Axes.doTicks(gd);
    xa._r = xa.range.slice(); // store ranges for later use
    ya._r = ya.range.slice();

    //make the axis drag objects
    var gm = gd.margin,
        x1 = gm.l,
        x2 = x1+gd.plotwidth,
        tickedge = $(gd).find('text.ytick').get().map(function(e){return e.getBBox().x}),
        x0 = tickedge.length ? Math.min.apply(tickedge,tickedge) : x1-10,
        y2 = gm.t,
        y1 = y2+gd.plotheight,
        tickedge = $(gd).find('text.xtick').get().map(function(e){var bb=e.getBBox(); return bb.y+bb.height}),
        y0 = tickedge.length ? Math.max.apply(tickedge,tickedge) : y1+10;

    // main dragger goes over the grids and data, so we use its
    // mousemove events for all data hover effects
    var maindrag = dragBox(gd, x1, y2, x2-x1, y1-y2,'ns','ew');
    $(maindrag)
        .mousemove(function(evt){ plotHover(evt,gd,maindrag) })
        .mouseout(function(){ plotUnhover(gd) });

    // x axis draggers
    dragBox(gd, x1*0.9+x2*0.1, y1,(x2-x1)*0.8, y0-y1,'','ew');
    dragBox(gd, x1, y1, (x2-x1)*0.1, y0-y1,'','w');
    dragBox(gd, x1*0.1+x2*0.9, y1, (x2-x1)*0.1, y0-y1,'','e');
    // y axis draggers
    dragBox(gd, x0, y2*0.9+y1*0.1, x1-x0, (y1-y2)*0.8,'ns','');
    dragBox(gd, x0, y1*0.9+y2*0.1, x1-x0, (y1-y2)*0.1,'s','');
    dragBox(gd, x0, y2, x1-x0, (y1-y2)*0.1,'n','');
    // corner draggers
    dragBox(gd, x0, y2+y1-y0, x1-x0, y0-y1,'n','w');
    dragBox(gd, x2, y2+y1-y0, x1-x0, y0-y1,'n','e');
    dragBox(gd, x0, y1, x1-x0, y0-y1,'s','w');
    dragBox(gd, x2, y1, x1-x0, y0-y1,'s','e');

    newModeBar(gd);
}

// layoutStyles: styling for plot layout elements
// this is separate from newPlot, so we don't have to redraw to edit colors etc.
function layoutStyles(gd) {
    var gl = gd.layout, xa = gl.xaxis, ya = gl.yaxis;

    Heatmap.margin(gd); // check for heatmaps w/ colorscales, adjust margin accordingly

    // adjust margins for outside legends
    // gl.margin is the requested margin, gd.margin is after adjustment
    gd.margin = {
        l:gl.margin.l-(gd.lw<0 ? gd.lw : 0),
        r:gl.margin.r+(gd.lw>0 ? gd.lw : 0),
        t:gl.margin.t+(gd.lh>0 ? gd.lh : 0),
        b:gl.margin.b-(gd.lh<0 ? gd.lh : 0),
        p:gl.margin.pad }

    var gm = gd.margin;
    gd.plotwidth=gl.width-gm.l-gm.r;
    gd.plotheight=gl.height-gm.t-gm.b;

    gd.paper
        .call(setSize, gl.width, gl.height);
    gd.paperbg
        .call(setRect, 0, 0, gl.width, gl.height)
        .call(fillColor, gl.paper_bgcolor);
    gd.plotbg
        .call(setRect, gm.l-gm.p, gm.t-gm.p, gd.plotwidth+2*gm.p, gd.plotheight+2*gm.p)
        .call(fillColor, gl.plot_bgcolor);
    gd.plot
        .call(setRect, gm.l, gm.t, gd.plotwidth, gd.plotheight);

    var xlw = $.isNumeric(xa.linewidth) ? xa.linewidth : 1,
        ylw = $.isNumeric(ya.linewidth) ? ya.linewidth : 1,
        xp = gm.p+ylw/2,
        yp = gm.p-xlw/2, // shorten y axis lines so they don't overlap x axis lines
        yp2 = xa.mirror ? 0 : xlw; // except at the top when there's no mirror x
    gd.axlines.x
        .attr('d', 'M'+(gm.l-xp)+','+(gm.t+gd.plotheight+gm.p)+'h'+(gd.plotwidth+2*xp) +
            (xa.mirror ? ('m0,-'+(gd.plotheight+2*gm.p)+'h-'+(gd.plotwidth+2*xp)) : ''))
        .attr('stroke-width',xlw)
        .call(strokeColor,xa.linecolor);
    gd.axlines.y
        .attr('d', 'M'+(gm.l-gm.p)+','+(gm.t-yp-yp2)+'v'+(gd.plotheight+2*yp+yp2) +
            (ya.mirror ? ('m'+(gd.plotwidth+2*gm.p)+',0v-'+(gd.plotheight+2*yp+yp2)) : ''))
        .attr('stroke-width',ylw)
        .call(strokeColor,ya.linecolor);
    makeTitles(gd,'gtitle');
}

// ----------------------------------------------------
// Titles and text inputs
// ----------------------------------------------------

// makeTitles - (re)draw titles on the axes and plot
// title can be 'xtitle', 'ytitle', 'gtitle',
//  or '' to draw all
function makeTitles(gd,title) {
    var gl=gd.layout,gm=gd.margin;
    var titles={
        'xtitle':{
            x: (gl.width+gm.l-gm.r)/2,
            y: gl.height+(gd.lh<0 ? gd.lh : 0) - 14*0.75,
            w: gd.plotwidth/2, h: 14,
            cont: gl.xaxis,
            name: 'X axis',
            font: gl.xaxis.titlefont.family || gl.font.family || 'Arial',
            fontSize: gl.xaxis.titlefont.size || (gl.font.size*1.2) || 14,
            fontColor: gl.xaxis.titlefont.color || gl.font.color || '#000',
            transform: '',
            attr: {}
        },
        'ytitle':{
            x: 20-(gd.lw<0 ? gd.lw : 0),
            y: (gl.height+gm.t-gm.b)/2,
            w: 14, h: gd.plotheight/2,
            cont: gl.yaxis,
            name: 'Y axis',
            font: gl.yaxis.titlefont.family || gl.font.family || 'Arial',
            fontSize: gl.yaxis.titlefont.size || (gl.font.size*1.2) || 14,
            fontColor: gl.yaxis.titlefont.color || gl.font.color || '#000',
            transform: 'rotate(-90,x,y)',
            attr: {center: 0}
        },
        'gtitle':{
            x: gl.width/2, y: gl.margin.t/2,
            w: gl.width/2, h: 16,
            cont: gl,
            name: 'Plot',
            font: gl.titlefont.family || gl.font.family || 'Arial',
            fontSize: gl.titlefont.size || gl.font.size*1.4 || 16,
            fontColor: gl.titlefont.color || gl.font.color || '#000',
            transform: '',
            attr: {}
        }
    }

    for(k in titles){
        if(title==k || title==''){
            var t=titles[k];
            gd.paper.select('.'+k).remove();
            var el=gd.paper.append('text').attr('class',k)
                .call(setPosition, t.x, t.y)
                .attr('font-family',t.font)
                .attr('font-size',t.fontSize)
                .attr('fill',t.fontColor)
                .attr('text-anchor','middle')
                .attr('transform',t.transform.replace('x',t.x).replace('y',t.y))
            // don't allow editing on embedded graphs
            if(gd.mainsite) { el.on('click',function(){autoGrowInput(this)}) }

            var txt=t.cont.title;
            if(txt.match(/^Click to enter (Plot|X axis|Y axis) title$/)) {
                if(gd.mainsite) { el.style('fill','#999') } // cues in gray
                else { txt='' } // don't show cues in embedded plots
            }

            if(txt) {
                el.each(function(){styleText(this,txt+ (!t.cont.unit ? '' : (' ('+t.cont.unit+')')))});
            }
            else if(gd.mainsite) {
                el.text('Click to enter '+t.name+' title')
                    .style('opacity',1)
                    .on('mouseover',function(){d3.select(this).transition().duration(100).style('opacity',1);})
                    .on('mouseout',function(){d3.select(this).transition().duration(1000).style('opacity',0);})
                  .transition()
                    .duration(2000)
                    .style('opacity',0);
            }
            else { el.remove() }

            // move labels out of the way, if possible, when tick labels interfere
            var titlebb=el[0][0].getBoundingClientRect(), gdbb=gd.paper.node().getBoundingClientRect();
            if(k=='xtitle'){
                var labels=gd.paper.selectAll('text.xtick')[0], ticky=0;
                for(var i=0;i<labels.length;i++){
                    var lbb=labels[i].getBoundingClientRect();
                    if(bBoxIntersect(titlebb,lbb)) {
                        ticky=constrain(ticky,lbb.bottom,gdbb.bottom-titlebb.height);
                    }
                }
                if(ticky>titlebb.top) {
                    el.attr('transform','translate(0,'+(ticky-titlebb.top)+') '+el.attr('transform'));
                }
            }
            if(k=='ytitle'){
                var labels=gd.paper.selectAll('text.ytick')[0], tickx=screen.width;
                for(var i=0;i<labels.length;i++){
                    var lbb=labels[i].getBoundingClientRect();
                    if(bBoxIntersect(titlebb,lbb)) {
                        tickx=constrain(tickx,gdbb.left+titlebb.width,lbb.left);
                    }
                }
                if(tickx<titlebb.right) {
                    el.attr('transform','translate('+(tickx-titlebb.right)+') '+el.attr('transform'));
                }
            }
        }
    }
}

// -----------------------------------------------------
// legend drawing
// -----------------------------------------------------

function legend(gd) {
    var gl=gd.layout,gm=gl.margin;
    gl.showlegend = true;
    if(!gl.legend) { gl.legend={} }
    var gll = gl.legend;
    gd.paper.selectAll('.legend').remove();
    if(!gd.calcdata) { return }

    var ldata=[];
    for(var i=0;i<gd.calcdata.length;i++) {
        if(gd.calcdata[i][0].t.visible!=false) {
            ldata.push([gd.calcdata[i][0],i]); // i is appended as d[1] so we know which element of gd.data it refers to
        }
    }

    gd.legend=gd.paper.append('svg')
        .attr('class','legend');

    var bordercolor = gll.bordercolor || '#000',
        borderwidth = gll.borderwidth || 1,
        bgcolor = gll.bgcolor || gl.paper_bgcolor || '#fff';
    gd.legend.append('rect')
        .attr('class','bg')
        .call(strokeColor,bordercolor)
        .attr('stroke-width',borderwidth)
        .call(fillColor,bgcolor)
        .call(setPosition, borderwidth/2, borderwidth/2);

    var traces = gd.legend.selectAll('g.traces')
        .data(ldata);
    traces.enter().append('g').attr('class','trace');

    traces.append('g')
        .call(traceStyle,gd)
        .each(legendBars)
        .each(legendBoxes)
        .each(legendLines)
        .each(legendPoints);

    var tracetext=traces.call(legendText,gd).selectAll('text');
    if(gd.mainsite) {
        tracetext.on('click',function(){
            if(!gd.dragged) { autoGrowInput(this) }
        });
    }

    // add the legend elements, keeping track of the legend size (in px) as we go
    var legendwidth=0, legendheight=0;
    traces.each(function(d){
        var g=d3.select(this), t=g.select('text'), l=g.select('.legendpoints');
        if(d[0].t.showinlegend===false) {
            g.remove();
            return;
        }
        var tbb = t.node().getBoundingClientRect();
        if(!l.node()) { l=g.select('path') }
        if(!l.node()) { l=g.select('polyline') }
        var lbb = (!l.node()) ? tbb : l.node().getBoundingClientRect();
        t.attr('y',(lbb.top+lbb.bottom-tbb.top-tbb.bottom)/2);
        var gbb = this.getBoundingClientRect();
        legendwidth = Math.max(legendwidth,tbb.width);
        g.attr('transform','translate('+borderwidth+','+(5+borderwidth+legendheight+gbb.height/2)+')');
        legendheight += gbb.height+3;
    });
    legendwidth += 45+borderwidth*2;
    legendheight += 10+borderwidth*2;

    // now position the legend. for both x,y the positions are recorded as fractions
    // of the plot area (left, bottom = 0,0). Outside the plot area is allowed but
    // position will be clipped to the plot area. Special values +/-100 auto-increase
    // the margin to put the legend entirely outside the plot area on the high/low side.
    // Otherwise, values <1/3 align the low side at that fraction, 1/3-2/3 align the
    // center at that fraction, >2/3 align the right at that fraction
    var pw = gl.width-gm.l-gm.r,
        ph = gl.height-gm.t-gm.b;
    // defaults... the check for >10 and !=100 is to remove old style positioning in px
    if(!$.isNumeric(gll.x) || (gll.x>10 && gll.x!=100)) { gll.x=0.98 }
    if(!$.isNumeric(gll.y) || (gll.y>10 && gll.y!=100)) { gll.y=0.98 }

    var lx = gm.l+pw*gll.x,
        ly = gm.t+ph*(1-gll.y),
        pad = 3; // px of padding if legend is outside plot

    // don't let legend be outside plot in both x and y... that would just make big blank
    // boxes. Put the legend centered in y if we somehow get there.
    if(Math.abs(gll.x)==100 && Math.abs(gll.y)==100) gll.y=0.5;

    if(gll.x==-100) {
        lx=pad;
        if(gd.lw!=-legendwidth-2*pad) { // if we haven't already, redraw with extra margin
            gd.lw=-legendwidth-2*pad; // make gd.lw to tell newplot how much extra margin to give
            relayout(gd,'margin.l',gm.l); // doesn't change setting, just forces redraw
            return;
        }
    }
    else if(gll.x==100) {
        lx=gl.width-legendwidth-pad;
        if(gd.lw!=legendwidth+2*pad) {
            gd.lw=legendwidth+2*pad;
            relayout(gd,'margin.r',gm.r);
            return;
        }
    }
    else {
        if(gd.lw) {
            delete gd.lw;
            relayout(gd,'margin.r',gm.r);
            return;
        }
        if(gll.x>2/3) { lx -= legendwidth }
        else if(gll.x>1/3) { lx -= legendwidth/2 }
    }

    if(gll.y==-100) {
        ly=gl.height-legendheight-pad;
        if(gd.lh!=-legendheight-2*pad) {
            gd.lh=-legendheight-2*pad;
            relayout(gd,'margin.b',gm.b);
            return;
        }
    }
    else if(gll.y==100) {
        ly=pad+16; // Graph title goes above legend regardless. TODO: get real title size
        if(gd.lh!=legendheight+2*pad) {
            gd.lh=legendheight+2*pad;
            relayout(gd,'margin.t',gm.t);
            return;
        }
    }
    else {
        if(gd.lh) {
            delete gd.lh;
            relayout(gd,'margin.t',gm.t);
            return;
        }
        if(gll.y<1/3) { ly -= legendheight }
        else if(gll.y<2/3) { ly -= legendheight/2 }
    }

    // push the legend back onto the page if it extends off, making sure if nothing else
    // that the top left of the legend is visible
    if(lx+legendwidth>gl.width) { lx=gl.width-legendwidth }
    if(lx<0) { lx=0 }
    if(ly+legendheight>gl.height) { ly=gl.height-legendheight }
    if(ly<0) { ly=0 }

    gd.legend.call(setRect, lx, ly, legendwidth, legendheight);
    gd.legend.selectAll('.bg')
        .call(setSize, legendwidth-borderwidth, legendheight-borderwidth);

    // user dragging the legend
    // aligns left/right/center on resize or new text if drag pos
    // is in left 1/3, middle 1/3, right 1/3
    // choose left/center/right align via:
    //  xl=(left-ml)/plotwidth, xc=(center-ml/plotwidth), xr=(right-ml)/plotwidth
    //  if(xl<2/3-xc) gll.x=xl;
    //  else if(xr>4/3-xc) gll.x=xr;
    //  else gll.x=xc;
    // similar logic for top/middle/bottom
    if(gd.mainsite) { gd.legend.node().onmousedown = function(e) {
        if(dragClear(gd)) { return true } // deal with other UI elements, and allow them to cancel dragging

        var eln=this,
            el3=d3.select(this),
            x0=Number(el3.attr('x')),
            y0=Number(el3.attr('y')),
            xf=undefined,
            yf=undefined;
        gd.dragged = false;
        window.onmousemove = function(e2) {
            var dx = e2.clientX-e.clientX,
                dy = e2.clientY-e.clientY,
                gdm=gd.margin;
            if(Math.abs(dx)<MINDRAG) { dx=0 }
            if(Math.abs(dy)<MINDRAG) { dy=0 }
            if(dx||dy) { gd.dragged = true }
            el3.call(setPosition, x0+dx, y0+dy);
            var pbb = gd.paper.node().getBoundingClientRect();

            // drag to within a couple px of edge to take the legend outside the plot
            if(e2.clientX>pbb.right-3*MINDRAG || (gd.lw>0 && dx>-MINDRAG)) { xf=100 }
            else if(e2.clientX<pbb.left+3*MINDRAG || (gd.lw<0 && dx<MINDRAG)) { xf=-100 }
            else { xf = dragAlign(x0+dx,legendwidth,gdm.l,gl.width-gdm.r) }

            if(e2.clientY>pbb.bottom-3*MINDRAG || (gd.lh<0 && dy>-MINDRAG)) { yf=-100 }
            else if(e2.clientY<pbb.top+3*MINDRAG || (gd.lh>0 && dy<MINDRAG)) { yf=100 }
            else { yf = 1-dragAlign(y0+dy,legendheight,gdm.t,gl.height-gdm.b) }

            var csr = dragCursors(xf,yf);
            $(eln).css('cursor',csr);
            return pauseEvent(e2);
        }
        window.onmouseup = function(e2) {
            window.onmousemove = null; window.onmouseup = null;
            $(eln).css('cursor','');
            if(gd.dragged && xf!=undefined && yf!=undefined) {
                relayout(gd,{'legend.x':xf,'legend.y':yf});
            }
            return pauseEvent(e2);
        }
        return pauseEvent(e);
    } }
}

// -----------------------------------------------------
// make or edit an annotation on the graph
// -----------------------------------------------------

// annotations are stored in gd.layout.annotations, an array of objects
// index can point to one item in this array,
//  or non-numeric to simply add a new one
//  or -1 to modify all existing
// opt can be the full options object, or one key (to be set to value)
//  or undefined to simply redraw
// if opt is blank, val can be 'add' or a full options object to add a new
//  annotation at that point in the array, or 'remove' to delete this annotation
function annotation(gd,index,opt,value) {
    var gl = gd.layout,gm = gd.margin;
    if(!gl.annotations) { gl.annotations = [] }
    if(!$.isNumeric(index)) {
        index = gl.annotations.length;
        gl.annotations.push({});
    }
    else if(index==-1) {
        for(var i=0; i<gl.annotations.length; i++) { annotation(gd,i,opt,value) }
        return;
    }

    if(!opt && value) {
        if(value=='remove') {
            gd.paper.selectAll('.annotation[data-index="'+index+'"]').remove();
            gl.annotations.splice(index,1);
            for(var i=index; i<gl.annotations.length; i++) {
                gd.paper.selectAll('.annotation[data-index="'+(i+1)+'"]')
                    .attr('data-index',String(i));
                annotation(gd,i); // redraw all annotations past the removed, so they bind to the right events
            }
            return;
        }
        else if(value=='add' || $.isPlainObject(value)) {
            gl.annotations.splice(index,0,{});
            if($.isPlainObject(value)) { Object.keys(value).forEach(function(k){ gl.annotations[index][k] = value[k] }) }
            for(var i=gl.annotations.length-1; i>index; i--) {
                gd.paper.selectAll('.annotation[data-index="'+(i-1)+'"]')
                    .attr('data-index',String(i));
                annotation(gd,i);
            }
        }
    }

    // remove the existing annotation if there is one
    gd.paper.selectAll('.annotation[data-index="'+index+'"]').remove();

    // edit the options
    var options = gl.annotations[index];
    var oldref = options.ref,
        xa = gl.xaxis,
        ya = gl.yaxis,
        xr = xa.range[1]-xa.range[0],
        yr = ya.range[1]-ya.range[0];
    if(typeof opt == 'string' && opt) { nestedProperty(options,opt).set(value) }
    else if($.isPlainObject(opt)) { Object.keys(opt).forEach(function(k){ options[k] = opt[k] }) }

    // set default options (default x, y, ax, ay are set later)
    if(!options.bordercolor) { options.bordercolor = '' }
    if(!$.isNumeric(options.borderwidth)) { options.borderwidth = 1 }
    if(!options.bgcolor) { options.bgcolor = 'rgba(0,0,0,0)' }
    if(!options.ref) { options.ref='plot' }
    if(options.showarrow!=false) { options.showarrow=true }
    if(!$.isNumeric(options.borderpad)) { options.borderpad=1 }
    if(!options.arrowwidth) { options.arrowwidth = 0 }
    if(!options.arrowcolor) { options.arrowcolor = '' }
    if(!$.isNumeric(options.arrowhead)) { options.arrowhead=1 }
    if(!$.isNumeric(options.arrowsize)) { options.arrowsize=1 }
    if(!options.tag) { options.tag='' }
    if(!options.text) { options.text=((options.showarrow && (options.text=='')) ? '' : 'new text') }
    if(!options.font) { options.font={family:'',size:0,color:''} }

    // get the paper and plot bounding boxes before adding pieces that go off screen
    // firefox will include things that extend outside the original... can we avoid that?
    var paperbb = gd.paper.node().getBoundingClientRect(),
        plotbb = d3.select(gd).select('.nsewdrag').node().getBoundingClientRect(),
        x = plotbb.left-paperbb.left,
        y = plotbb.top-paperbb.top;

    // create the components
    var ann = gd.paper.append('svg')
        .attr('class','annotation')
        .attr('data-cmmt',options.tag)
        .call(setPosition,0,0)
        .attr('data-index',String(index));
    var abb = ann.node().getBoundingClientRect();

    var borderwidth = options.borderwidth;
    var annbg = ann.append('rect')
        .attr('class','bg')
        .call(strokeColor,options.bordercolor || 'rgba(0,0,0,0)')
        .attr('stroke-width',borderwidth)
        .call(fillColor,options.bgcolor)
        .call(setPosition, borderwidth/2+1, borderwidth/2+1);

    if(!options.align) options.align='center';
    var anntext = ann.append('text')
        .attr('class','annotation')
        .attr('data-cmmt',options.tag)
        .call(setPosition,0,0)
        .attr('text-anchor',{left:'start', center:'middle', right:'end'}[options.align])
        .attr('font-size',options.font.size||gl.font.size||12)
        .attr('font-family',options.font.family||gl.font.family||'Arial')
        .style('fill',options.font.color||gl.font.color||'#000');
    styleText(anntext.node(),options.text);

    if(gd.mainsite) {
        anntext.on('click',function(){ if(!gd.dragged) { autoGrowInput(this) } });
    }

    var atbb = anntext.node().getBoundingClientRect(),
        annwidth = atbb.width,
        annheight = atbb.height;
    // save size in the annotation object for use by autoscale
    options._w = annwidth;
    options._h = annheight;

    // check for change between log and linear
    // off-scale transition to log: put the annotation near low end of the log
    // axis, but not quite at it (in case that would put it off screen)
    if(options.ref=='plot') {
        function checklog(v,oldtype,newtype,dflt) {
            if(oldtype=='log' && newtype!='log') { return Math.pow(10,v) }
            else if(oldtype!='log' && newtype=='log') {
                return (v>0) ? Math.log(v)/Math.LN10 : dflt;
            }
            else { return v }
        }
        options.x = checklog(options.x,options._xatype,xa.type,
            (xa.range[0]+xa.range[1]-Math.abs(xr*0.8))/2);
        options.y = checklog(options.y,options._yatype,ya.type,
            (ya.range[0]+ya.range[1]-Math.abs(yr*0.8))/2);
    }
    options._xatype=xa.type;
    options._yatype=ya.type;

    // check for change between paper and plot ref - need to wait for
    // annwidth/annheight to do this properly
    if(oldref && options.x && options.y) {
        var fshift = function(v){ return constrain(Math.floor(v*3-1),-.5,.5) }
        if(options.ref=='plot' && oldref=='paper') {
            if(options.showarrow) { var xshift = yshift = 0 }
            else {
                var xshift = fshift(options.x)*annwidth/xa._m,
                    yshift = fshift(options.y)*annheight/ya._m;
            }
            options.x = xa.range[0] + xr*options.x - xshift;
            options.y = ya.range[0] + yr*options.y + yshift;
        }
        else if(options.ref=='paper' && oldref=='plot') {
            options.x = (options.x-xa.range[0])/xr;
            options.y = (options.y-ya.range[0])/yr;
            if(!options.showarrow) {
                options.x += fshift(options.x)*annwidth/(xr*xa._m);
                options.y -= fshift(options.y)*annheight/(yr*ya._m);
            }
        }
    }
    if(!options.ax) { options.ax=-10 }
    if(!options.ay) { options.ay=-annheight/2-20 }
    // now position the annotation and arrow, based on options[x,y,ref,showarrow,ax,ay]

    // position is either in plot coords (ref='plot') or
    // in fraction of the plot area (ref='paper') as with legends,
    // except that positions outside the plot are just numbers outside [0,1]
    // but we will constrain the annotation center to be on the page,
    // in case it gets dragged too far.

    // if there's no arrow, alignment is as with legend (values <1/3 align the low side
    // at that fraction, 1/3-2/3 align the center at that fraction, >2/3 align the right
    // at that fraction) independent of the alignment of the text

    // if there is an arrow, alignment is to the arrowhead, and ax and ay give the
    // offset (in pixels) between the arrowhead and the center of the annotation

    if(options.ref=='paper') {
        if(!$.isNumeric(options.x)) { options.x=0.1 }
        if(!$.isNumeric(options.y)) { options.y=0.7 }
        x += plotbb.width*options.x;
        y += plotbb.height*(1-options.y);
        if(!options.showarrow){
            if(options.x>2/3) { x -= annwidth/2 }
            else if(options.x<1/3) { x += annwidth/2 }

            if(options.y<1/3) { y -= annheight/2 }
            else if(options.y>2/3) { y += annheight/2 }
        }
    }
    else {
        // hide the annotation if it's pointing outside the visible plot
        if((options.x-xa.range[0])*(options.x-xa.range[1])>0 ||
            (options.y-ya.range[0])*(options.y-ya.range[1])>0) {
            ann.remove();
            return;
        }
        if(!$.isNumeric(options.x)) { options.x=(xa.range[0]*0.9+xa.range[1]*0.1) }
        if(!$.isNumeric(options.y)) { options.y=(ya.range[0]*0.7+ya.range[1]*0.3) }
        x += xa._b+options.x*xa._m;
        y += ya._b+options.y*ya._m;
    }

    // if there's an arrow, it gets the position we just calculated, and the text gets offset by ax,ay
    // and make sure the text and arrowhead are on the paper
    if(options.showarrow){
        var ax = constrain(x,1,paperbb.width-1),
            ay = constrain(y,1,paperbb.height-1);
        x += options.ax;
        y += options.ay;
    }
    x = constrain(x,1,paperbb.width-1);
    y = constrain(y,1,paperbb.height-1);

    var borderpad = Number(options.borderpad),
        borderfull = borderwidth+borderpad+1,
        outerwidth = annwidth+2*borderfull,
        outerheight = annheight+2*borderfull;
    ann.call(setRect, x-outerwidth/2, y-outerheight/2, outerwidth, outerheight);
    annbg.call(setSize, annwidth+borderwidth+2*borderpad, annheight+borderwidth+2*borderpad);
    anntext.call(setPosition, paperbb.left-atbb.left+borderfull, paperbb.top-atbb.top+borderfull)
      .selectAll('tspan')
        .attr('x',paperbb.left-atbb.left+borderfull);

    // add the arrow
    // uses options[arrowwidth,arrowcolor,arrowhead] for styling
    var drawArrow = function(dx,dy){
        $(gd).find('g.annotation[data-index="'+index+'"]').remove();
        // find where to start the arrow:
        // at the border of the textbox, if that border is visible,
        // or at the edge of the lines of text, if the border is hidden
        // TODO: commented out for now... tspan bounding box fails in chrome
        // looks like there may be a cross-browser solution, see
        // http://stackoverflow.com/questions/5364980/how-to-get-the-width-of-an-svg-tspan-element
        var ax0 = x+dx,
            ay0 = y+dy,
            showline = true;
//         if(borderwidth && tinycolor(bordercolor).alpha) {
            var boxes = [annbg.node().getBoundingClientRect()],
                pad = 0;
//         }
//         else {
//             var end_el = anntext.selectAll('tspan'),
//                 pad = 3;
//         }
//         plotlylog(end_el);
        boxes.forEach(function(bb){
            var x1 = bb.left-paperbb.left-pad,
                y1 = bb.top-paperbb.top-pad,
                x2 = bb.right-paperbb.left+pad,
                y2 = bb.bottom-paperbb.top+pad,
                edges = [[x1,y1,x1,y2],[x1,y2,x2,y2],[x2,y2,x2,y1],[x2,y1,x1,y1]];
            if(ax>x1 && ax<x2 && ay>y1 && ay<y2) { // remove the line if it ends inside the box
                showline=false;
                return;
            }
            edges.forEach(function(i){
                var p = line_intersect(ax0,ay0,ax,ay,i[0],i[1],i[2],i[3]);
                if(p) {
                    ax0 = p.x;
                    ay0 = p.y;
                }
            });
        });
        if(showline) {
            var strokewidth = options.arrowwidth||borderwidth*2;
            var arrowgroup = gd.paper.append('g')
                .attr('class','annotation')
                .attr('data-cmmt',options.tag)
                .attr('data-index',String(index));
            var arrow = arrowgroup.append('path')
                .attr('class','annotation')
                .attr('data-cmmt',options.tag)
                .attr('data-index',String(index))
                .attr('d','M'+ax0+','+ay0+'L'+ax+','+ay)
                .attr('stroke-width',strokewidth)
                .call(strokeColor,options.arrowcolor || options.bordercolor || '#000');
            arrowhead(arrow,options.arrowhead,'end',options.arrowsize);
            var arrowdrag = arrowgroup.append('path')
                .attr('class','annotation anndrag')
                .attr('data-cmmt',options.tag)
                .attr('data-index',String(index))
                .attr('d','M3,3H-3V-3H3ZM0,0L'+(ax0-ax)+','+(ay0-ay))
                .attr('transform','translate('+ax+','+ay+')')
                .attr('stroke-width',strokewidth+6)
                .call(strokeColor,'rgba(0,0,0,0)')
                .call(fillColor,'rgba(0,0,0,0)');
            if(gd.mainsite) { arrowdrag.node().onmousedown = function(e) {
                if(dragClear(gd)) { return true } // deal with other UI elements, and allow them to cancel dragging

                var eln = this,
                    el3 = d3.select(this),
                    annx0 = Number(ann.attr('x')),
                    anny0 = Number(ann.attr('y')),
                    update = {},
                    ab = 'annotations['+index+'].';
                gd.dragged = false;
                window.onmousemove = function(e2) {
                    var dx = e2.clientX-e.clientX,
                        dy = e2.clientY-e.clientY;
                    if(Math.abs(dx)<MINDRAG) { dx=0 }
                    if(Math.abs(dy)<MINDRAG) { dy=0 }
                    if(dx||dy) {gd.dragged = true}
                    arrowgroup.attr('transform','translate('+dx+','+dy+')');
                    ann.call(setPosition, annx0+dx, anny0+dy);
                    if(options.ref=='paper') {
                        update[ab+'x'] = (ax+dx-gm.l)/(gl.width-gm.l-gm.r);
                        update[ab+'y'] = 1-((ay+dy-gm.t)/(gl.height-gm.t-gm.b));
                    }
                    else {
                        update[ab+'x'] = options.x+dx/gl.xaxis._m;
                        update[ab+'y'] = options.y+dy/gl.yaxis._m;
                    }
                    return pauseEvent(e2);
                }
                window.onmouseup = function(e2) {
                    window.onmousemove = null; window.onmouseup = null;
                    if(gd.dragged) { relayout(gd,update) }
                    return pauseEvent(e2);
                }
                return pauseEvent(e);
            }}
        }
    }
    if(options.showarrow) { drawArrow(0,0) }

    // user dragging the annotation (text, not arrow)
    if(gd.mainsite) { ann.node().onmousedown = function(e) {

        if(dragClear(gd)) return true; // deal with other UI elements, and allow them to cancel dragging

        var eln=this,
            el3=d3.select(this),
            x0=Number(el3.attr('x')),
            y0=Number(el3.attr('y')),
            update = {},
            ab = 'annotations['+index+'].';
        gd.dragged = false;
        window.onmousemove = function(e2) {
            var dx = e2.clientX-e.clientX,
                dy = e2.clientY-e.clientY;
            if(Math.abs(dx)<MINDRAG) { dx=0 }
            if(Math.abs(dy)<MINDRAG) { dy=0 }
            if(dx||dy) { gd.dragged = true }
            el3.call(setPosition, x0+dx, y0+dy);
            var csr='pointer';
            if(options.showarrow) {
                update[ab+'ax'] = options.ax+dx;
                update[ab+'ay'] = options.ay+dy;
                drawArrow(dx,dy);
            }
            else if(options.ref=='paper') {
                update[ab+'x'] = dragAlign(x0+dx+borderfull,annwidth,gm.l,gl.width-gm.r);
                update[ab+'y'] = 1-dragAlign(y0+dy+borderfull,annheight,gm.t,gl.height-gm.b);
                csr = dragCursors(update[ab+'x'],update[ab+'y']);
            }
            else {
                update[ab+'x'] = options.x+dx/gl.xaxis._m;
                update[ab+'y'] = options.y+dy/gl.yaxis._m;
            }
            $(eln).css('cursor',csr);
            return pauseEvent(e2);
        }
        window.onmouseup = function(e2) {
            window.onmousemove = null; window.onmouseup = null;
            $(eln).css('cursor','');
            if(gd.dragged) { relayout(gd,update) }
            return pauseEvent(e2);
        }
        return pauseEvent(e);
    }}
}

// add arrowhead(s) to a path or line d3 element el3
// style: 1-6, first 5 are pointers, 6 is circle, 7 is square, 8 is none
// ends is 'start', 'end' (default), 'start+end'
// mag is magnification vs. default (default 1)
function arrowhead(el3,style,ends,mag) {
    if(!$.isNumeric(mag)) { mag=1 }
    var el = el3.node();
        s = ['M-1,-2V2L1,0Z',
            'M-2,-2V2L2,0Z',
            'M-2,-2L0,0L-2,2L2,0Z',
            'M-2.2,-2.2L0,0L-2.2,2.2L-1.4,3L1.6,0L-1.4,-3Z',
            'M-4.2,-2.1L0,0L-4.2,2.1L-3.8,3L2.2,0L-3.8,-3Z',
            'M2,0A2,2 0 1,1 0,-2A2,2 0 0,1 2,0Z',
            'M2,2V-2H-2V2Z',
            ''][style-1];
    if(!s) return;
    if(typeof ends != 'string' || !ends) ends = 'end';

    if(el.nodeName=='line') {
        var start = {x:el3.attr('x1'),y:el3.attr('y1')},
            end = {x:el3.attr('x2'),y:el3.attr('y2')},
            dstart = end,
            dend = start;
    }
    else if(el.nodeName=='path') {
        var start = el.getPointAtLength(0),
            dstart = el.getPointAtLength(0.1),
            pathlen = el.getTotalLength(),
            end = el.getPointAtLength(pathlen),
            dend = el.getPointAtLength(pathlen-0.1);
    }

    var drawhead = function(p,q) {
        var rot = Math.atan2(p.y-q.y,p.x-q.x)*180/Math.PI,
            scale = (el3.attr('stroke-width') || 1)*(mag),
            stroke = el3.attr('stroke') || '#000',
            opacity = el3.style('stroke-opacity') || 1;
        if(style>5) { rot=0 } // don't rotate square or circle
        d3.select(el.parentElement).append('path')
            .attr('class',el3.attr('class'))
            .attr('data-cmmt',el3.attr('data-cmmt'))
            .attr('data-index',el3.attr('data-index'))
            .style('fill',stroke)
            .style('fill-opacity',opacity)
            .attr('stroke-width',0)
            .attr('d',s)
            .attr('transform','translate('+p.x+','+p.y+')rotate('+rot+')scale('+scale+')');
    }

    if(ends.indexOf('start')>=0) { drawhead(start,dstart) }
    if(ends.indexOf('end')>=0) { drawhead(end,dend) }
}

// allArrowheads: call twice to make an arrowheads dropdown.
// once (with no container) for the data to send to layoutBoxDrop,
// and again (with a container) to add arrowheads to the list
function allArrowheads(container){
    // if a dom element is passed in, add appropriate arrowheads to every arrowhead selector in the container
    if(container) {
        $(container).find('[data-arrowhead]').each(function(){
            arrowhead(d3.select(this).select('line'),Number($(this).attr('data-arrowhead')));
        });
        return;
    }
    // with no args, output an array of elements for the dropdown list
    return [1,2,3,4,5,6,7,8].map(function(i){
        return {
            val:i,
            name:'<svg width="40" height="20" data-arrowhead="'+i+'" style="position: relative; top: 2px;">'+
                '<line stroke="rgb(0,0,0)" style="fill: none;" x1="5" y1="10" x2="25" y2="10" stroke-width="2">'+
                '</line></svg>'
        } });
}

// look for intersection of two line segments (1->2 and 3->4) - returns array [x,y] if they do, null if not
// return the intersection and the fraction of the way from 1->2 (t) and 3->4 (u)
function line_intersect(x1,y1,x2,y2,x3,y3,x4,y4) {
    var a=x2-x1, b=x3-x1, c=x4-x3,
        d=y2-y1, e=y3-y1, f=y4-y3,
        det=a*f-c*d;
    if(det==0) { return null } // parallel lines, so intersection is undefined - ignore the case where they are colinear
    var t=(b*f-c*e)/det,
        u=(b*d-a*e)/det;
    if(u<0 || u>1 || t<0 || t>1) { return null } // segments do not intersect
    return {x:x1+a*t, y:y1+d*t};
}

// ----------------------------------------------------
// styling for svg text, in ~HTML format
// ----------------------------------------------------

//   <br> or \n makes a new line (translated to opening and closing <l> tags)
// others need opening and closing tags:
//   <sup>: superscripts
//   <sub>: subscripts
//   <b>: bold
//   <i>: italic
//   <font>: with any of style, weight, size, family, and color attributes changes the font
// tries to find < and > that aren't part of a tag and convert to &lt; and &gt;
// but if it fails, displays the unparsed text with a tooltip about the error
// TODO: will barf on tags crossing newlines... need to close and reopen any such tags if we want to allow this.

SPECIALCHARS={'mu':'\u03bc','times':'\u00d7','plusmn':'\u00b1'}

// styleText - make styled svg text in the given node
//      sn - the node to contain the text
//      t - the (pseudo-HTML) styled text as a string
function styleText(sn,t) {
    if(t===undefined) { return }
    var s=d3.select(sn);
    // whitelist of tags we accept - make sure new tags get added here as well as styleTextInner
    var tags=['sub','sup','b','i','font'];
    var tagRE=new RegExp('\x01(\\/?(br|'+tags.join('|')+')(\\s[^\x01\x02]*)?\\/?)\x02','gi');
    var charsRE=new RegExp('&('+Object.keys(SPECIALCHARS).join('|')+');','g');
    // take the most permissive reading we can of the text:
    // if we don't recognize a tag, treat it as literal text
    var t1=t.replace(/</g,'\x01') // first turn all <, > to non-printing \x01, \x02
        .replace(/>/g,'\x02')
        .replace(tagRE,'<$1>') // next turn good tags back to <...>
        .replace(/(<br(\s[^<>]*)?\/?>|\n)/gi, '</l><l>') // translate <br> and \n
        .replace(/\x01/g,'&lt;') // finally turn any remaining \x01, \x02 into &lt;, &gt;
        .replace(/\x02/g,'&gt;');
    // close unclosed tags
    for(i in tags) {
        var om=t1.match(new RegExp('<'+tags[i],'gi')), opens=om?om.length:0;
        var cm=t1.match(new RegExp('<\\/'+tags[i],'gi')), closes=cm?cm.length:0;
        while(closes<opens) { closes++; t1+='</'+tags[i]+'>'}
    }
    // quote unquoted attributes
    var attrRE=/(<[^<>]*=\s*)([^<>\s"']+)(\s|>)/g;
    while(t1.match(attrRE)) { t1=t1.replace(attrRE,'$1"$2"$3') }
    // make special characters into their own <c> tags
    t1=t1.replace(charsRE,'<c>$1</c>');
    // parse the text into an xml tree
    lines=new DOMParser()
        .parseFromString('<t><l>'+t1+'</l></t>','text/xml')
        .getElementsByTagName('t')[0]
        .childNodes;
    if(lines[0].nodeName=='parsererror') {
        s.text(t);
        $(s).tooltip({title:"Oops! We didn't get that. You can style text with "+
                "HTML-like tags, but all tags except &lt;br&gt; must be closed, and "+
                "sometimes you have to use &amp;gt; for &gt; and &amp;lt; for &lt;."})
            .tooltip('show');
    }
    // create the styled output
    else {
        for(var i=0; i<lines.length;i++) {
            var l=s.append('tspan').attr('class','nl');
            if(i>0) { l.attr('x',s.attr('x')).attr('dy',1.3*s.attr('font-size')) }
            sti(l,lines[i].childNodes);
        }
    }
    // if the user did something weird and produced an empty output, give it some size
    // and make it transparent, so they can get it back again
    var bb=sn.getBoundingClientRect();
    if(bb.width==0 || bb.height==0) {
        s.selectAll('tspan').remove();
        styleText(sn,'XXXXX');
        s.attr('opacity',0);
    }

    function sti(s,n){
        function addtext(v){ (s.text() ? s.append('tspan') : s).text(v) }

        var sf = {
            sup: function(s){ s.attr('baseline-shift','super').attr('font-size','70%') },
            sub: function(s){ s.attr('baseline-shift','sub').attr('font-size','70%') },
            b: function(s){ s.attr('font-weight','bold') },
            i: function(s){ s.attr('font-style','italic') },
            font: function(s,a){
                for(var j=0; j<a.length; j++) {
                    var at = a[j], atl=at.name.toLowerCase(), atv=at.nodeValue;
                    if(atl=='color') { s.call(fillColor,atv) }
                    else { s.attr('font-'+atl,atv) }
                }
            }
        }

        for(var i=0;i<n.length;i++){
            var nn=n[i].nodeName.toLowerCase(),nc=n[i].childNodes;
            if(nn=='#text') { addtext(n[i].nodeValue) }
            else if(nn=='c') { addtext(SPECIALCHARS[nc[0].nodeValue]||'?') }
            else if(sf[nn]) { sti(s.append('tspan').call(sf[nn],n[i].attributes),nc) }
        }
    }
}

// ----------------------------------------------------
// Graph file operations
// ----------------------------------------------------

// ------------------------------- graphToGrid

function graphToGrid(){
    startspin();
    var gd=gettab(),
        csrftoken=$.cookie('csrftoken');
    if(gd.fid !== undefined && gd.fid !='') {
        $.post("/pullf/", {'csrfmiddlewaretoken':csrftoken, 'fid': gd.fid, 'ft':'grid'}, fileResp);
    }
    else {
        var data = [];
        for(d in gd.data) { data.push(stripSrc(gd.data[d])) }
        plotlylog('~ DATA ~');
        plotlylog(data);
        $.post("/pullf/", {'csrfmiddlewaretoken':csrftoken, 'data': JSON.stringify({'data':data}), 'ft':'grid'}, fileResp);
    }
}

// ----------------------------------------------------
// Utility functions
// ----------------------------------------------------

uoStack=[];
// merge objects i and up recursively
function updateObject(i,up) {
    if(!$.isPlainObject(up)) return i;
    var o = uoStack[uoStack.push({})-1]; // seems like JS doesn't fully implement recursion... if I say o={} here then each level destroys the previous.
    for(key in i) { o[key]=i[key] }
    for(key in up) {
        if($.isPlainObject(up[key])) {
            o[key]=updateObject($.isPlainObject(i[key]) ? i[key] : {}, up[key]);
        }
        // if the initial object had a number and the update can be a number, coerce it
        else if($.isNumeric(i[key]) && $.isNumeric(up[key])) { o[key] = Number(up[key]) }
        else { o[key] = up[key] }
    }
    return uoStack.pop();
}

// aggregate value v and array a (up to len, if specified)
// using function f (ie Math.min, etc)
// throwing out non-numeric values
// if there's no continuing value v, use null for selector-type functions (max,min)
//   or 0 for summation-type functions
function aggNums(f,v,a,len) {
    if(!len) { len=a.length }
    if(!$.isNumeric(v)) { v=false }
	for(i=0; i<len; i++) {
	    if(!$.isNumeric(v)) { v=a[i] }
	    else if($.isNumeric(a[i])) { v=f(v,a[i]) }
	}
	return v;
}

// do two bounding boxes from getBoundingClientRect,
// ie {left,right,top,bottom,width,height}, overlap?
function bBoxIntersect(a,b){
    return (a.left<=b.right && b.left<=a.right && a.top<=b.bottom && b.top<=a.bottom)
}

// create a copy of data, with all dereferenced src elements stripped
// ie if there's xsrc present, strip out x
// needs to do this recursively because some src can be inside sub-objects
// also strips out functions and other private (start with _) elements
// so we can add temporary things to data and layout that don't get saved
function stripSrc(d) {
    var o={};
    for(v in d) {
        if(!(v+'src' in d) && (typeof d[v] != 'function') && (v.charAt(0)!='_')) {
            if($.isPlainObject(d[v])) { o[v]=stripSrc(d[v]) }
            else { o[v]=d[v] }
        }
    }
    return o;
}
<<<<<<< HEAD
=======

// kill the main spinner
function killspin(){
    var gd = gettab();
    if(gd && gd.spinner){ gd.spinner.stop() }
    $('.spinner').remove();
    $('#updatetab').hide();
}

// start the main spinner
function startspin(parent){
    if(parent===undefined){ var parent=gettab(); }
    // big spinny
    var opts = {
        lines: 17, // The number of lines to draw
        length: 30, // The length of each line _30
        width: 6, // The line thickness
        radius: 37, // The radius of the inner circle
        corners: 1, // Corner roundness (0..1)
        rotate: 0, // The rotation offset
        color: '#000', // #rgb or #rrggbb
        speed: 1, // Rounds per second
        trail: 60, // Afterglow percentage
        shadow: false, // Whether to render a shadow
        hwaccel: false, // Whether to use hardware acceleration
        className: 'spinner', // The CSS class to assign to the spinner
        zIndex: 2e9, // The z-index (defaults to 2000000000)
        top: 'auto', // Top position relative to parent in px
        left: 'auto' // Left position relative to parent in px
    };
    var spinner=new Spinner(opts).spin(parent);
    parent.spinner=spinner;
}

// start a small spinner
function tinyspin(parent){
    if(parent===undefined){ var parent=gettab(); }
    // lil spinny
    var opts = {
      lines: 13, // The number of lines to draw
      length: 5, // The length of each line
      width: 2, // The line thickness
      radius: 5, // The radius of the inner circle
      corners: 0.6, // Corner roundness (0..1)
      rotate: 0, // The rotation offset
      direction: 1, // 1: clockwise, -1: counterclockwise
      color: '#000', // #rgb or #rrggbb
      speed: 1, // Rounds per second
      trail: 60, // Afterglow percentage
      shadow: false, // Whether to render a shadow
      hwaccel: false, // Whether to use hardware acceleration
      className: 'spinner', // The CSS class to assign to the spinner
      zIndex: 2e9, // The z-index (defaults to 2000000000)
      top: '55', // Top position relative to parent in px
      left: '80' // Left position relative to parent in px
    };
    var spinner=new Spinner(opts).spin(parent);
    parent.spinner=spinner;
}

function notifier(text,tm){
    var n = $('<div class="alert notifier" style="display:none;">'+
        '<button class="close" data-dismiss="alert" style="opacity:1;text-shadow:none;color:white;">×</button>'+
        '<br><p>'+text+'</p></div>');
    n.appendTo('.middle-center,#embedded_graph')
        .fadeIn(2000)
        .delay(tm=='long' ? 2000 : 1)
        .fadeOut(2000,function(){ n.remove() });
}
>>>>>>> 433b7b46
<|MERGE_RESOLUTION|>--- conflicted
+++ resolved
@@ -382,15 +382,15 @@
 
     setTimeout(function(){
         if($(gd).find('#graphtips').length==0 && gd.data!==undefined && gd.showtips!=false && gd.mainsite){
-            try{ 
-                if( firsttimeuser() ) showAlert('graphtips'); 
-            }
-            catch(e){ 
-                console.log(e); 
+            try{
+                if( firsttimeuser() ) showAlert('graphtips');
+            }
+            catch(e){
+                console.log(e);
             }
         }
         else if($(gd).find('#graphtips').css('display')=='none'){
-            if( firsttimeuser() ) $(gd).find('#graphtips').fadeIn(); 
+            if( firsttimeuser() ) $(gd).find('#graphtips').fadeIn();
         }
     },1000);
     plotlylog('+++++++++++++++OUT: plot(divid, data, layout)+++++++++++++++');
@@ -2406,76 +2406,4 @@
         }
     }
     return o;
-}
-<<<<<<< HEAD
-=======
-
-// kill the main spinner
-function killspin(){
-    var gd = gettab();
-    if(gd && gd.spinner){ gd.spinner.stop() }
-    $('.spinner').remove();
-    $('#updatetab').hide();
-}
-
-// start the main spinner
-function startspin(parent){
-    if(parent===undefined){ var parent=gettab(); }
-    // big spinny
-    var opts = {
-        lines: 17, // The number of lines to draw
-        length: 30, // The length of each line _30
-        width: 6, // The line thickness
-        radius: 37, // The radius of the inner circle
-        corners: 1, // Corner roundness (0..1)
-        rotate: 0, // The rotation offset
-        color: '#000', // #rgb or #rrggbb
-        speed: 1, // Rounds per second
-        trail: 60, // Afterglow percentage
-        shadow: false, // Whether to render a shadow
-        hwaccel: false, // Whether to use hardware acceleration
-        className: 'spinner', // The CSS class to assign to the spinner
-        zIndex: 2e9, // The z-index (defaults to 2000000000)
-        top: 'auto', // Top position relative to parent in px
-        left: 'auto' // Left position relative to parent in px
-    };
-    var spinner=new Spinner(opts).spin(parent);
-    parent.spinner=spinner;
-}
-
-// start a small spinner
-function tinyspin(parent){
-    if(parent===undefined){ var parent=gettab(); }
-    // lil spinny
-    var opts = {
-      lines: 13, // The number of lines to draw
-      length: 5, // The length of each line
-      width: 2, // The line thickness
-      radius: 5, // The radius of the inner circle
-      corners: 0.6, // Corner roundness (0..1)
-      rotate: 0, // The rotation offset
-      direction: 1, // 1: clockwise, -1: counterclockwise
-      color: '#000', // #rgb or #rrggbb
-      speed: 1, // Rounds per second
-      trail: 60, // Afterglow percentage
-      shadow: false, // Whether to render a shadow
-      hwaccel: false, // Whether to use hardware acceleration
-      className: 'spinner', // The CSS class to assign to the spinner
-      zIndex: 2e9, // The z-index (defaults to 2000000000)
-      top: '55', // Top position relative to parent in px
-      left: '80' // Left position relative to parent in px
-    };
-    var spinner=new Spinner(opts).spin(parent);
-    parent.spinner=spinner;
-}
-
-function notifier(text,tm){
-    var n = $('<div class="alert notifier" style="display:none;">'+
-        '<button class="close" data-dismiss="alert" style="opacity:1;text-shadow:none;color:white;">×</button>'+
-        '<br><p>'+text+'</p></div>');
-    n.appendTo('.middle-center,#embedded_graph')
-        .fadeIn(2000)
-        .delay(tm=='long' ? 2000 : 1)
-        .fadeOut(2000,function(){ n.remove() });
-}
->>>>>>> 433b7b46
+}