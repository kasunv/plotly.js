--- conflicted
+++ resolved
@@ -716,32 +716,8 @@
     }
     else { // not the right children (probably none, but in case something goes wrong redraw all)
         gd.innerHTML='';
-<<<<<<< HEAD
-        if(gd.mainsite) {
-        
-            var menudiv=graphToolbar(gd);
-            $(gd).prepend(menudiv);
-            $(gd).find('.btn').tooltip({placement:'bottom', delay:{show:700}});
-
-            var demodiv=demobar(gd);
-
-            $('#'+gd.id+' .graphbar').after(demodiv);
-
-            $('#menu-'+gettab().id).liteAccordion({
-                    containerHeight : 50,
-                    headerWidth : 80,
-                    width : 500,
-                    firstSlide : 5,
-                    activateOn: 'click',
-                    theme: 'light'
-                });
-
-            $('#menu-'+gettab().id).css({'right':0,'left':0,'width':'100%'});
-
-        }
-=======
+
         if(gd.mainsite) { graphbar(gd) }
->>>>>>> 276d1159
     }
 
     // Get the layout info (this is the defaults)
