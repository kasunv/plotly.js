--- conflicted
+++ resolved
@@ -341,7 +341,6 @@
             annotation(gd,i);
     }
 
-<<<<<<< HEAD
     try{
         if(gettab().spinner !== undefined){
             gd.spinner.stop();
@@ -364,10 +363,6 @@
     if(tabtype){
         if(!td || td.tabtype!=tabtype) td=addTab(tabtype);
         else if(!td.empty && (td.tabtype!='plot' || mode=='new')) td=addTab(tabtype);
-=======
-    if(gd.spinner !== undefined){
-        gd.spinner.stop();
->>>>>>> 6c658ade
     }
     return td;
 }
@@ -821,7 +816,6 @@
                             '</h2>'+
                             '<div>'+
 
-<<<<<<< HEAD
                                 '<span class="btn-group">'+
                                     '<a class="btn toolbar_anchor sharelink" onclick="shareGraph(gettab(),\'link\');" rel="tooltip" title="Share permalink">'+
                                         '<img src="/static/bootstrap/img/png/glyphicons_050_link.png"/>'+
@@ -829,14 +823,11 @@
                                     '</a>'+
                                 '</span>'+  
                                 
-=======
->>>>>>> 6c658ade
                                 '<span class="btn-group">'+
                                     '<a class="btn toolbar_anchor" onclick="shareGraph(gettab(),\'embed\');" rel="tooltip" title="Embed graph in your website">'+
                                         '<img src="/static/img/embed.png"/>'+
                                         '&nbsp;Embed'+
                                     '</a>'+
-<<<<<<< HEAD
                                 '</span>'+ 
                                 
                                 '<span class="btn-group">'+
@@ -846,10 +837,6 @@
                                     '</a>'+
                                 '</span>'+                                
                                 
-=======
-                                '</span>'+
-
->>>>>>> 6c658ade
                                 '<span class="btn-group">'+
                                     '<a class="btn toolbar_anchor" onclick="shareGraph(gettab(),\'tweet\');" rel="tooltip" title="Tweet graph">'+
                                         '<img src="/static/bootstrap/img/png/glyphicons_392_twitter.png"/>'+
@@ -862,13 +849,8 @@
                                         '<img src="/static/img/glyphicons/png/glyphicons_390_facebook.png"/>'+
                                         '&nbsp;Fb'+
                                     '</a>'+
-<<<<<<< HEAD
                                 '</span>'+                                                                                       
-                                                                                        
-=======
-                                '</span>'+
-
->>>>>>> 6c658ade
+
                                 '<span class="btn-group">'+
                                     '<a class="btn toolbar_anchor" onclick="showurls()" rel="tooltip" title="Manage graphs that you share">'+
                                         '<img src="/static/bootstrap/img/png/glyphicons_331_dashboard.png"/>'+
