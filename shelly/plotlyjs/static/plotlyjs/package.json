{
  "name": "plotlyjs",
  "version": "1.0.0",
  "description": "plotly.js library",
  "repository": "",
  "scripts": {},
  "author": "Plotly amazing team",
  "license": "ISC",
  "private": true,
  "dependencies": {
    "3d-view": "^2.0.0",
    "alpha-shape": "^1.0.0",
    "arraytools": "^1.0.0",
    "browserify": "^6.1.0",
    "convex-hull": "^1.0.3",
    "delaunay-triangulate": "^1.1.6",
<<<<<<< HEAD
    "extend": "^3.0.0",
    "gl-error2d": "^1.0.0",
=======
>>>>>>> bafb5a5f
    "gl-error3d": "^1.0.0",
    "gl-line2d": "^1.0.1",
    "gl-line3d": "^1.0.1",
    "gl-mat4": "^1.1.2",
    "gl-mesh3d": "^1.0.4",
    "gl-plot2d": "^1.0.2",
    "gl-plot3d": "^1.3.0",
    "gl-scatter2d": "^1.0.1",
    "gl-scatter2d-fancy": "^1.0.0",
    "gl-scatter3d": "^1.0.4",
    "gl-select-box": "^1.0.1",
    "gl-spikes2d": "^1.0.1",
    "gl-surface3d": "^1.0.6",
    "mouse-change": "^1.1.1",
    "mouse-wheel": "^1.0.2",
    "ndarray": "^1.0.16",
    "ndarray-fill": "^1.0.1",
    "ndarray-homography": "^1.0.0",
    "ndarray-ops": "^1.2.2",
    "promise": "6.1.0",
    "right-now": "^1.0.0",
    "robust-orientation": "^1.1.3",
    "superscript-text": "^1.0.0",
    "through2": "^2.0.0",
    "tinycolor2": "1.1.2",
    "topojson": "1.6.19",
    "uglify-js": "~2.4.13",
    "xml2js": "0.4.8"
  },
  "devDependencies": {}
}<|MERGE_RESOLUTION|>--- conflicted
+++ resolved
@@ -14,11 +14,7 @@
     "browserify": "^6.1.0",
     "convex-hull": "^1.0.3",
     "delaunay-triangulate": "^1.1.6",
-<<<<<<< HEAD
-    "extend": "^3.0.0",
     "gl-error2d": "^1.0.0",
-=======
->>>>>>> bafb5a5f
     "gl-error3d": "^1.0.0",
     "gl-line2d": "^1.0.1",
     "gl-line3d": "^1.0.1",
