--- conflicted
+++ resolved
@@ -30,10 +30,7 @@
   "dependencies": {
     "browserify": "^8.1.1",
     "node-sass": "^2.0.0-beta",
-<<<<<<< HEAD
-=======
     "watchify": "^2.3.0",
->>>>>>> f84d1872
     "uglify-js": "^2.4.16",
     "promise": "^6.1.0"
   },
@@ -41,11 +38,7 @@
     "karma": "~0.12.23",
     "karma-coverage": "~0.2.6",
     "karma-jasmine": "~0.2.2",
-<<<<<<< HEAD
     "karma-chrome-launcher": "~0.1.7",
-    "watchify": "^2.3.0"
-=======
     "karma-chrome-launcher": "~0.1.7"
->>>>>>> f84d1872
   }
 }