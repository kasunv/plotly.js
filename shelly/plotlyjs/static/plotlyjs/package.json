{
  "name": "plotlyjs",
  "version": "1.0.0",
  "description": "plotly.js library",
  "repository": "",
<<<<<<< HEAD
  "main": "src/plotly.js",
  "scripts": {
    "test": "./node_modules/karma/bin/karma start karma.conf.js",
    "citest": "./node_modules/karma/bin/karma start karma.ciconf.js",

    "build-dev": "npm run browserify-dev; npm run sass-dev",
    "build-prod": "npm run browserify-prod; npm run sass-prod",
    "build-plotlyjs": "npm run browserify-jsbuild; npm run sass-jsbuild; npm run sass-jsbuild-demo; npm run package-jsbuild",

    "browserify-dev": "browserify src/plotly.js --debug --standalone Plotly -o build/plotlyjs-bundle.js",
    "browserify-prod": "browserify src/plotly.js --standalone Plotly | uglifyjs > build/plotlyjs-bundle.js",
    "browserify-jsbuild": "browserify src/plotly.js --standalone Plotly | uglifyjs > build/plotlyjs-bundle-jsbuild.js",

    "sass-dev": "node-sass --output-style expanded src/css/style.scss build/plotly-style.css --source-map-embed",
    "sass-prod": "node-sass --output-style compressed src/css/style.scss build/plotly-style.css",
    "sass-jsbuild": "node-sass --output-style compressed src/css/style.scss build/plotly-style-jsbuild.css",
    "sass-jsbuild-demo": "node-sass --output-style compressed ../../../shelly/static/css/style.scss build/demo-style-jsbuild.css",

    "package-jsbuild": "python ./jsbuild.py",

    "watch": "watchify src/plotly.js --debug --standalone Plotly -o build/plotlyjs-bundle.js"
  },
=======
  "main": "index.js",
  "scripts": {},
>>>>>>> 75ecd22c
  "author": "Plotly amazing team",
  "license": "ISC",
  "dependencies": {
    "promise": "^6.1.0"
  }
}<|MERGE_RESOLUTION|>--- conflicted
+++ resolved
@@ -3,33 +3,8 @@
   "version": "1.0.0",
   "description": "plotly.js library",
   "repository": "",
-<<<<<<< HEAD
   "main": "src/plotly.js",
-  "scripts": {
-    "test": "./node_modules/karma/bin/karma start karma.conf.js",
-    "citest": "./node_modules/karma/bin/karma start karma.ciconf.js",
-
-    "build-dev": "npm run browserify-dev; npm run sass-dev",
-    "build-prod": "npm run browserify-prod; npm run sass-prod",
-    "build-plotlyjs": "npm run browserify-jsbuild; npm run sass-jsbuild; npm run sass-jsbuild-demo; npm run package-jsbuild",
-
-    "browserify-dev": "browserify src/plotly.js --debug --standalone Plotly -o build/plotlyjs-bundle.js",
-    "browserify-prod": "browserify src/plotly.js --standalone Plotly | uglifyjs > build/plotlyjs-bundle.js",
-    "browserify-jsbuild": "browserify src/plotly.js --standalone Plotly | uglifyjs > build/plotlyjs-bundle-jsbuild.js",
-
-    "sass-dev": "node-sass --output-style expanded src/css/style.scss build/plotly-style.css --source-map-embed",
-    "sass-prod": "node-sass --output-style compressed src/css/style.scss build/plotly-style.css",
-    "sass-jsbuild": "node-sass --output-style compressed src/css/style.scss build/plotly-style-jsbuild.css",
-    "sass-jsbuild-demo": "node-sass --output-style compressed ../../../shelly/static/css/style.scss build/demo-style-jsbuild.css",
-
-    "package-jsbuild": "python ./jsbuild.py",
-
-    "watch": "watchify src/plotly.js --debug --standalone Plotly -o build/plotlyjs-bundle.js"
-  },
-=======
-  "main": "index.js",
   "scripts": {},
->>>>>>> 75ecd22c
   "author": "Plotly amazing team",
   "license": "ISC",
   "dependencies": {
