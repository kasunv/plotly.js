'use strict';

var Plotly = require('../../plotly'),
<<<<<<< HEAD
    d3 = require('d3'),
    extractTopojson = require('../lib/topojson-utils').extractTopojson,
    locationToId = require('../lib/location-utils').locationToId;
=======
    getTopojsonFeatures = require('../lib/topojson-utils').getTopojsonFeatures,
    locationToFeature = require('../lib/location-utils').locationToFeature;
>>>>>>> e002a5de

var plotScatterGeo = module.exports = {};


plotScatterGeo.calcGeoJSON = function(trace, topojson) {
    var cdi = [],
        marker = trace.marker || {},
        hasLocationData = Array.isArray(trace.locations);

    var len, features, getLonLat, lonlat, locations;

    if(hasLocationData) {
        locations = trace.locations;
        len = locations.length;
        features = getTopojsonFeatures(trace, topojson);
        getLonLat = function(trace, i) {
            var feature = locationToFeature(trace.locationmode, locations[i], features);

            return (feature !== undefined) ?
                feature.properties.ct :
                undefined;
        };
    }
    else {
        len = trace.lon.length;
        getLonLat = function(trace, i) {
            return [trace.lon[i], trace.lat[i]];
        };
    }

    for(var i = 0; i < len; i++) {
        lonlat = getLonLat(trace, i);
        if(!lonlat) continue;

        cdi.push({
            lon: lonlat[0],
            lat: lonlat[1],
            location: hasLocationData ? trace.locations[i] : null
        });
    }

    if(cdi.length > 0) {
        cdi[0].trace = trace;
        Plotly.Lib.mergeArray(marker.size, cdi, 'ms');
        Plotly.Scatter.arraysToCalcdata(cdi);
    }

    return cdi;
};

function makeLineGeoJSON(trace) {
    var N = trace.lon.length,
        coordinates = new Array(N);

    for (var i = 0; i < N; i++) {
        coordinates[i] = [trace.lon[i], trace.lat[i]];
    }

    return {
        type: 'LineString',
        coordinates: coordinates,
        trace: trace
    };
}

plotScatterGeo.plot = function(geo, scattergeoData) {
    var gScatterGeo = geo.framework.select('g.scattergeolayer'),
        Scatter = Plotly.Scatter,
        topojson = geo.topojson;

    // TODO move to more d3-idiomatic pattern (that's work on replot)
    // N.B. html('') does not work in IE11
    gScatterGeo.selectAll('*').remove();

    var gScatterGeoTraces = gScatterGeo
        .selectAll('g.trace.scatter')
        .data(scattergeoData);

    gScatterGeoTraces.enter().append('g')
            .attr('class', 'trace scattergeo');

    // TODO add hover - how?
    gScatterGeoTraces
        .each(function(trace) {
            if(!Scatter.hasLines(trace) || trace.visible !== true) return;
            d3.select(this)
                .append('path')
                .datum(makeLineGeoJSON(trace))
                .attr('class', 'js-line');
        });

    gScatterGeoTraces.append('g')
        .attr('class', 'points')
        .each(function(trace) {
            var s = d3.select(this),
                showMarkers = Scatter.hasMarkers(trace),
                showText = Scatter.hasText(trace);

            if((!showMarkers && !showText) || trace.visible !== true) {
                s.remove();
                return;
            }

           var cdi = plotScatterGeo.calcGeoJSON(trace, topojson),
               cleanHoverLabelsFunc = makeCleanHoverLabelsFunc(geo, trace);

            var hoverinfo = trace.hoverinfo,
                hasNameLabel = (hoverinfo === 'all' ||
                    hoverinfo.indexOf('name') !== -1);

            function handleMouseOver(d) {
                if(!geo.showHover) return;

                var xy = geo.projection([d.lon, d.lat]);
                cleanHoverLabelsFunc(d);

                Plotly.Fx.loneHover({
                    x: xy[0],
                    y: xy[1],
                    name: hasNameLabel ? trace.name : undefined,
                    text: d.textLabel,
                    color: d.mc || (trace.marker || {}).color
                }, {
                    container: geo.hoverContainer.node()
                });
            }

            if(showMarkers) {
                s.selectAll('path.point')
                    .data(cdi)
                    .enter().append('path')
                        .attr('class', 'point')
                        .on('mouseover', handleMouseOver)
                        .on('mouseout', function() {
                            Plotly.Fx.loneUnhover(geo.hoverContainer);
                        })
                        .on('mousedown', function() {
                            // to simulate the 'zoomon' event
                            Plotly.Fx.loneUnhover(geo.hoverContainer);
                        })
                        .on('mouseup', handleMouseOver);  // ~ 'zoomend'
            }

            if(showText) {
                s.selectAll('g')
                    .data(cdi)
                    .enter().append('g')
                        .append('text');
            }
        });

    plotScatterGeo.style(geo);
};

plotScatterGeo.style = function(geo) {
    var selection = geo.framework.selectAll('g.trace.scattergeo');

    selection.style('opacity', function(trace) { return trace.opacity; });

    selection.selectAll('g.points')
        .each(function(trace){
            d3.select(this).selectAll('path.point')
                .call(Plotly.Drawing.pointStyle, trace);
            d3.select(this).selectAll('text')
                .call(Plotly.Drawing.textPointStyle, trace);
        });

    // GeoJSON calc data is incompatible with Plotly.Drawing.lineGroupStyle
    selection.selectAll('path.js-line')
        .style('fill', 'none')
        .each(function(d) {
            var trace = d.trace,
                line = trace.line || {};

            d3.select(this)
                .call(Plotly.Color.stroke, line.color)
                .call(Plotly.Drawing.dashLine, line.dash || '', line.width || 0);
        });
};

function makeCleanHoverLabelsFunc(geo, trace) {
    var hoverinfo = trace.hoverinfo;

    if(hoverinfo === 'none') {
        return function cleanHoverLabelsFunc(d) { delete d.textLabel; };
    }

    var hoverinfoParts = (hoverinfo === 'all') ?
        Plotly.ScatterGeo.attributes.hoverinfo.flags :
        hoverinfo.split('+');

    var hasLocation = (hoverinfoParts.indexOf('location') !== -1 &&
           Array.isArray(trace.locations)),
        hasLon = (hoverinfoParts.indexOf('lon') !== -1),
        hasLat = (hoverinfoParts.indexOf('lat') !== -1),
        hasText = (hoverinfoParts.indexOf('text') !== -1);

    function formatter(val) {
        var axis = geo.mockAxis;
        return Plotly.Axes.tickText(axis, axis.c2l(val), 'hover').text + '\u00B0';
    }

    return function cleanHoverLabelsFunc(d) {
        var thisText = [];

        if(hasLocation) thisText.push(d.location);
        else if(hasLon && hasLat) {
            thisText.push('(' + formatter(d.lon) + ', ' + formatter(d.lat) + ')');
        }
        else if(hasLon) thisText.push('lon: ' + formatter(d.lon));
        else if(hasLat) thisText.push('lat: ' + formatter(d.lat));

        if(hasText) thisText.push(d.tx || trace.text);

        d.textLabel = thisText.join('<br>');
    };
}<|MERGE_RESOLUTION|>--- conflicted
+++ resolved
@@ -1,14 +1,9 @@
 'use strict';
 
 var Plotly = require('../../plotly'),
-<<<<<<< HEAD
     d3 = require('d3'),
-    extractTopojson = require('../lib/topojson-utils').extractTopojson,
-    locationToId = require('../lib/location-utils').locationToId;
-=======
     getTopojsonFeatures = require('../lib/topojson-utils').getTopojsonFeatures,
     locationToFeature = require('../lib/location-utils').locationToFeature;
->>>>>>> e002a5de
 
 var plotScatterGeo = module.exports = {};
 
