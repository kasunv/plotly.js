--- conflicted
+++ resolved
@@ -44,12 +44,8 @@
     return {
         start: {
             valType: 'number',
-<<<<<<< HEAD
             dflt: null,
-=======
-            dflt: 0,
             role: 'style',
->>>>>>> 2cd09521
             description: [
                 'Sets the starting value for the', axLetter,
                 'axis bins.'
@@ -57,12 +53,8 @@
         },
         end: {
             valType: 'number',
-<<<<<<< HEAD
             dflt: null,
-=======
-            dflt: 1,
             role: 'style',
->>>>>>> 2cd09521
             description: [
                 'Sets the end value for the', axLetter,
                 'axis bins.'
