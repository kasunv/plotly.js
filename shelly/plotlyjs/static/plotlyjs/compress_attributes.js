--- conflicted
+++ resolved
@@ -7,11 +7,7 @@
 
 var through = require('through2');
 
-<<<<<<< HEAD
-var attributeNamesToRemove = ['description', 'requiredOpts', 'otherOpts', 'hrName'],
-=======
-var attributeNamesToRemove = ['description', 'overview', 'requiredOpts', 'otherOpts', 'role'],
->>>>>>> d6a47549
+var attributeNamesToRemove = ['description', 'requiredOpts', 'otherOpts', 'hrName', 'role'],
     regexStr = '';
 
 // ref: http://www.regexr.com/3bj6p
