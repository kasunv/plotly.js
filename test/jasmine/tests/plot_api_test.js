var Plotly = require('@lib/index');
var PlotlyInternal = require('@src/plotly');
var Plots = require('@src/plots/plots');
var Lib = require('@src/lib');
var Scatter = require('@src/traces/scatter');
var Bar = require('@src/traces/bar');
var Legend = require('@src/components/legend');
var pkg = require('../../../package.json');
var subroutines = require('@src/plot_api/subroutines');

var d3 = require('d3');
var createGraphDiv = require('../assets/create_graph_div');
var destroyGraphDiv = require('../assets/destroy_graph_div');


describe('Test plot api', function() {
    'use strict';

    describe('Plotly.version', function() {
        it('should be the same as in the package.json', function() {
            expect(Plotly.version).toEqual(pkg.version);
        });
    });

    describe('Plotly.relayout', function() {
        var gd;

        beforeEach(function() {
            gd = createGraphDiv();
        });

        afterEach(destroyGraphDiv);

        it('should update the plot clipPath if the plot is resized', function(done) {

            Plotly.plot(gd, [{ x: [1, 2, 3], y: [1, 2, 3] }], { width: 500, height: 500 })
                .then(function() {
                    return Plotly.relayout(gd, { width: 400, height: 400 });
                })
                .then(function() {
                    var uid = gd._fullLayout._uid;

                    var plotClip = document.getElementById('clip' + uid + 'xyplot'),
                        clipRect = plotClip.children[0],
                        clipWidth = +clipRect.getAttribute('width'),
                        clipHeight = +clipRect.getAttribute('height');

                    expect(clipWidth).toBe(240);
                    expect(clipHeight).toBe(220);
                })
                .then(done);
        });

        it('sets null values to their default', function(done) {
            var defaultWidth;
            Plotly.plot(gd, [{ x: [1, 2, 3], y: [1, 2, 3] }])
                .then(function() {
                    defaultWidth = gd._fullLayout.width;
                    return Plotly.relayout(gd, { width: defaultWidth - 25});
                })
                .then(function() {
                    expect(gd._fullLayout.width).toBe(defaultWidth - 25);
                    return Plotly.relayout(gd, { width: null });
                })
                .then(function() {
                    expect(gd._fullLayout.width).toBe(defaultWidth);
                })
                .then(done);
        });

        it('ignores undefined values', function(done) {
            var defaultWidth;
            Plotly.plot(gd, [{ x: [1, 2, 3], y: [1, 2, 3] }])
                .then(function() {
                    defaultWidth = gd._fullLayout.width;
                    return Plotly.relayout(gd, { width: defaultWidth - 25});
                })
                .then(function() {
                    expect(gd._fullLayout.width).toBe(defaultWidth - 25);
                    return Plotly.relayout(gd, { width: undefined });
                })
                .then(function() {
                    expect(gd._fullLayout.width).toBe(defaultWidth - 25);
                })
                .then(done);
        });
    });

    describe('Plotly.restyle', function() {
        beforeEach(function() {
            spyOn(PlotlyInternal, 'plot');
            spyOn(Plots, 'previousPromises');
            spyOn(Scatter, 'arraysToCalcdata');
            spyOn(Bar, 'arraysToCalcdata');
            spyOn(Plots, 'style');
            spyOn(Legend, 'draw');
        });

        function mockDefaultsAndCalc(gd) {
            Plots.supplyDefaults(gd);
            gd.calcdata = gd._fullData.map(function(trace) {
                return [{x: 1, y: 1, trace: trace}];
            });
        }

        it('calls Scatter.arraysToCalcdata and Plots.style on scatter styling', function() {
            var gd = {
                data: [{x: [1, 2, 3], y: [1, 2, 3]}],
                layout: {}
            };
            mockDefaultsAndCalc(gd);
            Plotly.restyle(gd, {'marker.color': 'red'});
            expect(Scatter.arraysToCalcdata).toHaveBeenCalled();
            expect(Bar.arraysToCalcdata).not.toHaveBeenCalled();
            expect(Plots.style).toHaveBeenCalled();
            expect(PlotlyInternal.plot).not.toHaveBeenCalled();
            // "docalc" deletes gd.calcdata - make sure this didn't happen
            expect(gd.calcdata).toBeDefined();
        });

        it('calls Bar.arraysToCalcdata and Plots.style on bar styling', function() {
            var gd = {
                data: [{x: [1, 2, 3], y: [1, 2, 3], type: 'bar'}],
                layout: {}
            };
            mockDefaultsAndCalc(gd);
            Plotly.restyle(gd, {'marker.color': 'red'});
            expect(Scatter.arraysToCalcdata).not.toHaveBeenCalled();
            expect(Bar.arraysToCalcdata).toHaveBeenCalled();
            expect(Plots.style).toHaveBeenCalled();
            expect(PlotlyInternal.plot).not.toHaveBeenCalled();
            expect(gd.calcdata).toBeDefined();
        });

        it('calls plot on xgap and ygap styling', function() {
            var gd = {
                data: [{z: [[1, 2, 3], [4, 5, 6], [7, 8, 9]], showscale: false, type: 'heatmap'}],
                layout: {}
            };

            mockDefaultsAndCalc(gd);
            Plotly.restyle(gd, {'xgap': 2});
            expect(PlotlyInternal.plot).toHaveBeenCalled();

            Plotly.restyle(gd, {'ygap': 2});
            expect(PlotlyInternal.plot.calls.count()).toEqual(2);
        });

        it('ignores undefined values', function() {
            var gd = {
                data: [{x: [1, 2, 3], y: [1, 2, 3], type: 'scatter'}],
                layout: {}
            };

            mockDefaultsAndCalc(gd);

            // Check to see that the color is updated:
            Plotly.restyle(gd, {'marker.color': 'blue'});
            expect(gd._fullData[0].marker.color).toBe('blue');

            // Check to see that the color is unaffected:
            Plotly.restyle(gd, {'marker.color': undefined});
            expect(gd._fullData[0].marker.color).toBe('blue');
        });

        it('restores null values to defaults', function() {
            var gd = {
                data: [{x: [1, 2, 3], y: [1, 2, 3], type: 'scatter'}],
                layout: {}
            };

            mockDefaultsAndCalc(gd);
            var colorDflt = gd._fullData[0].marker.color;

            // Check to see that the color is updated:
            Plotly.restyle(gd, {'marker.color': 'blue'});
            expect(gd._fullData[0].marker.color).toBe('blue');

            // Check to see that the color is restored to the original default:
            Plotly.restyle(gd, {'marker.color': null});
            expect(gd._fullData[0].marker.color).toBe(colorDflt);
        });

        it('can target specific traces by leaving properties undefined', function() {
            var gd = {
                data: [
                    {x: [1, 2, 3], y: [1, 2, 3], type: 'scatter'},
                    {x: [1, 2, 3], y: [3, 4, 5], type: 'scatter'}
                ],
                layout: {}
            };

            mockDefaultsAndCalc(gd);
            var colorDflt = [gd._fullData[0].marker.color, gd._fullData[1].marker.color];

            // Check only second trace's color has been changed:
            Plotly.restyle(gd, {'marker.color': [undefined, 'green']});
            expect(gd._fullData[0].marker.color).toBe(colorDflt[0]);
            expect(gd._fullData[1].marker.color).toBe('green');

            // Check both colors restored to the original default:
            Plotly.restyle(gd, {'marker.color': [null, null]});
            expect(gd._fullData[0].marker.color).toBe(colorDflt[0]);
            expect(gd._fullData[1].marker.color).toBe(colorDflt[1]);
        });

    });

    describe('Plotly.deleteTraces', function() {
        var gd;

        beforeEach(function() {
            gd = {
                data: [
                    {'name': 'a'},
                    {'name': 'b'},
                    {'name': 'c'},
                    {'name': 'd'}
                ]
            };
            spyOn(PlotlyInternal, 'redraw');
        });

        it('should throw an error when indices are omitted', function() {

            expect(function() {
                Plotly.deleteTraces(gd);
            }).toThrow(new Error('indices must be an integer or array of integers.'));

        });

        it('should throw an error when indices are out of bounds', function() {

            expect(function() {
                Plotly.deleteTraces(gd, 10);
            }).toThrow(new Error('indices must be valid indices for gd.data.'));

        });

        it('should throw an error when indices are repeated', function() {

            expect(function() {
                Plotly.deleteTraces(gd, [0, 0]);
            }).toThrow(new Error('each index in indices must be unique.'));

        });

        it('should work when indices are negative', function() {
            var expectedData = [
                {'name': 'a'},
                {'name': 'b'},
                {'name': 'c'}
            ];

            Plotly.deleteTraces(gd, -1);
            expect(gd.data).toEqual(expectedData);
            expect(PlotlyInternal.redraw).toHaveBeenCalled();

        });

        it('should work when multiple traces are deleted', function() {
            var expectedData = [
                {'name': 'b'},
                {'name': 'c'}
            ];

            Plotly.deleteTraces(gd, [0, 3]);
            expect(gd.data).toEqual(expectedData);
            expect(PlotlyInternal.redraw).toHaveBeenCalled();

        });

        it('should work when indices are not sorted', function() {
            var expectedData = [
                {'name': 'b'},
                {'name': 'c'}
            ];

            Plotly.deleteTraces(gd, [3, 0]);
            expect(gd.data).toEqual(expectedData);
            expect(PlotlyInternal.redraw).toHaveBeenCalled();

        });

        it('should work with more than 10 indices', function() {
            gd.data = [];

            for(var i = 0; i < 20; i++) {
                gd.data.push({
                    name: 'trace #' + i
                });
            }

            var expectedData = [
                {name: 'trace #12'},
                {name: 'trace #13'},
                {name: 'trace #14'},
                {name: 'trace #15'},
                {name: 'trace #16'},
                {name: 'trace #17'},
                {name: 'trace #18'},
                {name: 'trace #19'}
            ];

            Plotly.deleteTraces(gd, [0, 1, 2, 3, 4, 5, 6, 7, 8, 9, 10, 11]);
            expect(gd.data).toEqual(expectedData);
            expect(PlotlyInternal.redraw).toHaveBeenCalled();

        });

    });

    describe('Plotly.addTraces', function() {
        var gd;

        beforeEach(function() {
            gd = { data: [{'name': 'a'}, {'name': 'b'}] };
            spyOn(PlotlyInternal, 'redraw');
            spyOn(PlotlyInternal, 'moveTraces');
        });

        it('should throw an error when traces is not an object or an array of objects', function() {
            var expected = JSON.parse(JSON.stringify(gd));
            expect(function() {
                Plotly.addTraces(gd, 1, 2);
            }).toThrowError(Error, 'all values in traces array must be non-array objects');

            expect(function() {
                Plotly.addTraces(gd, [{}, 4], 2);
            }).toThrowError(Error, 'all values in traces array must be non-array objects');

            expect(function() {
                Plotly.addTraces(gd, [{}, []], 2);
            }).toThrowError(Error, 'all values in traces array must be non-array objects');

            // make sure we didn't muck with gd.data if things failed!
            expect(gd).toEqual(expected);

        });

        it('should throw an error when traces and newIndices arrays are unequal', function() {

            expect(function() {
                Plotly.addTraces(gd, [{}, {}], 2);
            }).toThrowError(Error, 'if indices is specified, traces.length must equal indices.length');

        });

        it('should throw an error when newIndices are out of bounds', function() {
            var expected = JSON.parse(JSON.stringify(gd));

            expect(function() {
                Plotly.addTraces(gd, [{}, {}], [0, 10]);
            }).toThrow(new Error('newIndices must be valid indices for gd.data.'));

            // make sure we didn't muck with gd.data if things failed!
            expect(gd).toEqual(expected);
        });

        it('should work when newIndices is undefined', function() {
            Plotly.addTraces(gd, [{'name': 'c'}, {'name': 'd'}]);
            expect(gd.data[2].name).toBeDefined();
            expect(gd.data[2].uid).toBeDefined();
            expect(gd.data[3].name).toBeDefined();
            expect(gd.data[3].uid).toBeDefined();
            expect(PlotlyInternal.redraw).toHaveBeenCalled();
            expect(PlotlyInternal.moveTraces).not.toHaveBeenCalled();
        });

        it('should work when newIndices is defined', function() {
            Plotly.addTraces(gd, [{'name': 'c'}, {'name': 'd'}], [1, 3]);
            expect(gd.data[2].name).toBeDefined();
            expect(gd.data[2].uid).toBeDefined();
            expect(gd.data[3].name).toBeDefined();
            expect(gd.data[3].uid).toBeDefined();
            expect(PlotlyInternal.redraw).not.toHaveBeenCalled();
            expect(PlotlyInternal.moveTraces).toHaveBeenCalledWith(gd, [-2, -1], [1, 3]);

        });

        it('should work when newIndices has negative indices', function() {
            Plotly.addTraces(gd, [{'name': 'c'}, {'name': 'd'}], [-3, -1]);
            expect(gd.data[2].name).toBeDefined();
            expect(gd.data[2].uid).toBeDefined();
            expect(gd.data[3].name).toBeDefined();
            expect(gd.data[3].uid).toBeDefined();
            expect(PlotlyInternal.redraw).not.toHaveBeenCalled();
            expect(PlotlyInternal.moveTraces).toHaveBeenCalledWith(gd, [-2, -1], [-3, -1]);

        });

        it('should work when newIndices is an integer', function() {
            Plotly.addTraces(gd, {'name': 'c'}, 0);
            expect(gd.data[2].name).toBeDefined();
            expect(gd.data[2].uid).toBeDefined();
            expect(PlotlyInternal.redraw).not.toHaveBeenCalled();
            expect(PlotlyInternal.moveTraces).toHaveBeenCalledWith(gd, [-1], [0]);

        });
    });

    describe('Plotly.moveTraces should', function() {
        var gd;
        beforeEach(function() {
            gd = {
                data: [
                    {'name': 'a'},
                    {'name': 'b'},
                    {'name': 'c'},
                    {'name': 'd'}
                ]
            };
            spyOn(PlotlyInternal, 'redraw');
        });

        it('throw an error when index arrays are unequal', function() {
            expect(function() {
                Plotly.moveTraces(gd, [1], [2, 1]);
            }).toThrow(new Error('current and new indices must be of equal length.'));
        });

        it('throw an error when gd.data isn\'t an array.', function() {
            expect(function() {
                Plotly.moveTraces({}, [0], [0]);
            }).toThrow(new Error('gd.data must be an array.'));
            expect(function() {
                Plotly.moveTraces({data: 'meow'}, [0], [0]);
            }).toThrow(new Error('gd.data must be an array.'));
        });

        it('thow an error when a current index is out of bounds', function() {
            expect(function() {
                Plotly.moveTraces(gd, [-gd.data.length - 1], [0]);
            }).toThrow(new Error('currentIndices must be valid indices for gd.data.'));
            expect(function() {
                Plotly.moveTraces(gd, [gd.data.length], [0]);
            }).toThrow(new Error('currentIndices must be valid indices for gd.data.'));
        });

        it('thow an error when a new index is out of bounds', function() {
            expect(function() {
                Plotly.moveTraces(gd, [0], [-gd.data.length - 1]);
            }).toThrow(new Error('newIndices must be valid indices for gd.data.'));
            expect(function() {
                Plotly.moveTraces(gd, [0], [gd.data.length]);
            }).toThrow(new Error('newIndices must be valid indices for gd.data.'));
        });

        it('thow an error when current indices are repeated', function() {
            expect(function() {
                Plotly.moveTraces(gd, [0, 0], [0, 1]);
            }).toThrow(new Error('each index in currentIndices must be unique.'));

            // note that both positive and negative indices are accepted!
            expect(function() {
                Plotly.moveTraces(gd, [0, -gd.data.length], [0, 1]);
            }).toThrow(new Error('each index in currentIndices must be unique.'));
        });

        it('thow an error when new indices are repeated', function() {
            expect(function() {
                Plotly.moveTraces(gd, [0, 1], [0, 0]);
            }).toThrow(new Error('each index in newIndices must be unique.'));

            // note that both positive and negative indices are accepted!
            expect(function() {
                Plotly.moveTraces(gd, [0, 1], [-gd.data.length, 0]);
            }).toThrow(new Error('each index in newIndices must be unique.'));
        });

        it('accept integers in place of arrays', function() {
            var expectedData = [
                {'name': 'b'},
                {'name': 'a'},
                {'name': 'c'},
                {'name': 'd'}
            ];

            Plotly.moveTraces(gd, 0, 1);
            expect(gd.data).toEqual(expectedData);
            expect(PlotlyInternal.redraw).toHaveBeenCalled();

        });

        it('handle unsorted currentIndices', function() {
            var expectedData = [
                {'name': 'd'},
                {'name': 'a'},
                {'name': 'c'},
                {'name': 'b'}
            ];

            Plotly.moveTraces(gd, [3, 1], [0, 3]);
            expect(gd.data).toEqual(expectedData);
            expect(PlotlyInternal.redraw).toHaveBeenCalled();

        });

        it('work when newIndices are undefined.', function() {
            var expectedData = [
                {'name': 'b'},
                {'name': 'c'},
                {'name': 'd'},
                {'name': 'a'}
            ];

            Plotly.moveTraces(gd, [3, 0]);
            expect(gd.data).toEqual(expectedData);
            expect(PlotlyInternal.redraw).toHaveBeenCalled();

        });

        it('accept negative indices.', function() {
            var expectedData = [
                {'name': 'a'},
                {'name': 'c'},
                {'name': 'b'},
                {'name': 'd'}
            ];

            Plotly.moveTraces(gd, 1, -2);
            expect(gd.data).toEqual(expectedData);
            expect(PlotlyInternal.redraw).toHaveBeenCalled();

        });
    });


    describe('Plotly.ExtendTraces', function() {
        var gd;

        beforeEach(function() {
            gd = {
                data: [
                    {x: [0, 1, 2], marker: {size: [3, 2, 1]}},
                    {x: [1, 2, 3], marker: {size: [2, 3, 4]}}
                ]
            };

            if(!Plotly.Queue) {
                Plotly.Queue = {
                    add: function() {},
                    startSequence: function() {},
                    endSequence: function() {}
                };
            }

            spyOn(PlotlyInternal, 'redraw');
            spyOn(Plotly.Queue, 'add');
        });

        it('should throw an error when gd.data isn\'t an array.', function() {

            expect(function() {
                Plotly.extendTraces({}, {x: [[1]]}, [0]);
            }).toThrow(new Error('gd.data must be an array'));

            expect(function() {
                Plotly.extendTraces({data: 'meow'}, {x: [[1]]}, [0]);
            }).toThrow(new Error('gd.data must be an array'));

        });

        it('should throw an error when update is not an object', function() {

            expect(function() {
                Plotly.extendTraces(gd, undefined, [0], 8);
            }).toThrow(new Error('update must be a key:value object'));

            expect(function() {
                Plotly.extendTraces(gd, null, [0]);
            }).toThrow(new Error('update must be a key:value object'));

        });


        it('should throw an error when indices are omitted', function() {

            expect(function() {
                Plotly.extendTraces(gd, {x: [[1]]});
            }).toThrow(new Error('indices must be an integer or array of integers'));

        });

        it('should throw an error when a current index is out of bounds', function() {

            expect(function() {
                Plotly.extendTraces(gd, {x: [[1]]}, [-gd.data.length - 1]);
            }).toThrow(new Error('indices must be valid indices for gd.data.'));

        });

        it('should not throw an error when negative index wraps to positive', function() {

            expect(function() {
                Plotly.extendTraces(gd, {x: [[1]]}, [-1]);
            }).not.toThrow();

        });

        it('should throw an error when number of Indices does not match Update arrays', function() {

            expect(function() {
                Plotly.extendTraces(gd, {x: [[1, 2], [2, 3]] }, [0]);
            }).toThrow(new Error('attribute x must be an array of length equal to indices array length'));

            expect(function() {
                Plotly.extendTraces(gd, {x: [[1]]}, [0, 1]);
            }).toThrow(new Error('attribute x must be an array of length equal to indices array length'));

        });

        it('should throw an error when maxPoints is an Object but does not match Update', function() {

            expect(function() {
                Plotly.extendTraces(gd, {x: [[1]]}, [0], {y: [1]});
            }).toThrow(new Error('when maxPoints is set as a key:value object it must contain a 1:1 ' +
                                 'corrispondence with the keys and number of traces in the update object'));

            expect(function() {
                Plotly.extendTraces(gd, {x: [[1]]}, [0], {x: [1, 2]});
            }).toThrow(new Error('when maxPoints is set as a key:value object it must contain a 1:1 ' +
                                 'corrispondence with the keys and number of traces in the update object'));

        });

        it('should throw an error when update keys mismatch trace keys', function() {

            // lets update y on both traces, but only 1 trace has "y"
            gd.data[1].y = [1, 2, 3];

            expect(function() {
                Plotly.extendTraces(gd, {
                    y: [[3, 4], [4, 5]], 'marker.size': [[0, -1], [5, 6]]
                }, [0, 1]);
            }).toThrow(new Error('cannot extend missing or non-array attribute: y'));

        });

        it('should extend traces with update keys', function() {

            Plotly.extendTraces(gd, {
                x: [[3, 4], [4, 5]], 'marker.size': [[0, -1], [5, 6]]
            }, [0, 1]);

            expect(gd.data).toEqual([
                {x: [0, 1, 2, 3, 4], marker: {size: [3, 2, 1, 0, -1]}},
                {x: [1, 2, 3, 4, 5], marker: {size: [2, 3, 4, 5, 6]}}
            ]);

            expect(PlotlyInternal.redraw).toHaveBeenCalled();
        });

        it('should extend and window traces with update keys', function() {
            var maxPoints = 3;

            Plotly.extendTraces(gd, {
                x: [[3, 4], [4, 5]], 'marker.size': [[0, -1], [5, 6]]
            }, [0, 1], maxPoints);

            expect(gd.data).toEqual([
                {x: [2, 3, 4], marker: {size: [1, 0, -1]}},
                {x: [3, 4, 5], marker: {size: [4, 5, 6]}}
            ]);
        });

        it('should extend and window traces with update keys', function() {
            var maxPoints = 3;

            Plotly.extendTraces(gd, {
                x: [[3, 4], [4, 5]], 'marker.size': [[0, -1], [5, 6]]
            }, [0, 1], maxPoints);

            expect(gd.data).toEqual([
                {x: [2, 3, 4], marker: {size: [1, 0, -1]}},
                {x: [3, 4, 5], marker: {size: [4, 5, 6]}}
            ]);
        });

        it('should extend and window traces using full maxPoint object', function() {
            var maxPoints = {x: [2, 3], 'marker.size': [1, 2]};

            Plotly.extendTraces(gd, {
                x: [[3, 4], [4, 5]], 'marker.size': [[0, -1], [5, 6]]
            }, [0, 1], maxPoints);

            expect(gd.data).toEqual([
                {x: [3, 4], marker: {size: [-1]}},
                {x: [3, 4, 5], marker: {size: [5, 6]}}
            ]);
        });

        it('should truncate arrays when maxPoints is zero', function() {

            Plotly.extendTraces(gd, {
                x: [[3, 4], [4, 5]], 'marker.size': [[0, -1], [5, 6]]
            }, [0, 1], 0);

            expect(gd.data).toEqual([
                {x: [], marker: {size: []}},
                {x: [], marker: {size: []}}
            ]);

            expect(PlotlyInternal.redraw).toHaveBeenCalled();
        });

        it('prepend is the inverse of extend - no maxPoints', function() {
            var cachedData = Lib.extendDeep([], gd.data);

            Plotly.extendTraces(gd, {
                x: [[3, 4], [4, 5]], 'marker.size': [[0, -1], [5, 6]]
            }, [0, 1]);

            expect(gd.data).not.toEqual(cachedData);
            expect(Plotly.Queue.add).toHaveBeenCalled();

            var undoArgs = Plotly.Queue.add.calls.first().args[2];

            Plotly.prependTraces.apply(null, undoArgs);

            expect(gd.data).toEqual(cachedData);
        });


        it('extend is the inverse of prepend - no maxPoints', function() {
            var cachedData = Lib.extendDeep([], gd.data);

            Plotly.prependTraces(gd, {
                x: [[3, 4], [4, 5]], 'marker.size': [[0, -1], [5, 6]]
            }, [0, 1]);

            expect(gd.data).not.toEqual(cachedData);
            expect(Plotly.Queue.add).toHaveBeenCalled();

            var undoArgs = Plotly.Queue.add.calls.first().args[2];

            Plotly.extendTraces.apply(null, undoArgs);

            expect(gd.data).toEqual(cachedData);
        });


        it('prepend is the inverse of extend - with maxPoints', function() {
            var maxPoints = 3;
            var cachedData = Lib.extendDeep([], gd.data);

            Plotly.extendTraces(gd, {
                x: [[3, 4], [4, 5]], 'marker.size': [[0, -1], [5, 6]]
            }, [0, 1], maxPoints);

            expect(gd.data).not.toEqual(cachedData);
            expect(Plotly.Queue.add).toHaveBeenCalled();

            var undoArgs = Plotly.Queue.add.calls.first().args[2];

            Plotly.prependTraces.apply(null, undoArgs);

            expect(gd.data).toEqual(cachedData);
        });
    });

    describe('Plotly.purge', function() {

        afterEach(destroyGraphDiv);

        it('should return the graph div in its original state', function(done) {
            var gd = createGraphDiv();
            var initialKeys = Object.keys(gd);
            var intialHTML = gd.innerHTML;
            var mockData = [{ x: [1, 2, 3], y: [2, 3, 4] }];

            Plotly.plot(gd, mockData).then(function() {
                Plotly.purge(gd);

                expect(Object.keys(gd)).toEqual(initialKeys);
                expect(gd.innerHTML).toEqual(intialHTML);

                done();
            });
        });
    });

    describe('Plotly.redraw', function() {

        afterEach(destroyGraphDiv);

        it('', function(done) {
            var gd = createGraphDiv(),
                initialData = [],
                layout = { title: 'Redraw' };

            Plotly.newPlot(gd, initialData, layout);

            var trace1 = {
                x: [1, 2, 3, 4],
                y: [4, 1, 5, 3],
                name: 'First Trace'
            };
            var trace2 = {
                x: [1, 2, 3, 4],
                y: [14, 11, 15, 13],
                name: 'Second Trace'
            };
            var trace3 = {
                x: [1, 2, 3, 4],
                y: [5, 3, 7, 1],
                name: 'Third Trace'
            };

            var newData = [trace1, trace2, trace3];
            gd.data = newData;

            Plotly.redraw(gd).then(function() {
                expect(d3.selectAll('g.trace.scatter').size()).toEqual(3);
            })
            .then(done);
        });
    });

    describe('cleanData', function() {
        var gd;

        beforeEach(function() {
            gd = createGraphDiv();
        });

        afterEach(destroyGraphDiv);

        it('should rename \'YIGnBu\' colorscales YlGnBu (2dMap case)', function() {
            var data = [{
                type: 'heatmap',
                colorscale: 'YIGnBu'
            }];

            Plotly.plot(gd, data);
            expect(gd.data[0].colorscale).toBe('YlGnBu');
        });

        it('should rename \'YIGnBu\' colorscales YlGnBu (markerColorscale case)', function() {
            var data = [{
                type: 'scattergeo',
                marker: { colorscale: 'YIGnBu' }
            }];

            Plotly.plot(gd, data);
            expect(gd.data[0].marker.colorscale).toBe('YlGnBu');
        });

        it('should rename \'YIOrRd\' colorscales YlOrRd (2dMap case)', function() {
            var data = [{
                type: 'contour',
                colorscale: 'YIOrRd'
            }];

            Plotly.plot(gd, data);
            expect(gd.data[0].colorscale).toBe('YlOrRd');
        });

        it('should rename \'YIOrRd\' colorscales YlOrRd (markerColorscale case)', function() {
            var data = [{
                type: 'scattergeo',
                marker: { colorscale: 'YIOrRd' }
            }];

            Plotly.plot(gd, data);
            expect(gd.data[0].marker.colorscale).toBe('YlOrRd');
        });

        it('should rename \'highlightColor\' to \'highlightcolor\')', function() {
            var data = [{
                type: 'surface',
                contours: {
                    x: { highlightColor: 'red' },
                    y: { highlightcolor: 'blue' }
                }
            }, {
                type: 'surface'
            }, {
                type: 'surface',
                contours: false
            }, {
                type: 'surface',
                contours: {
                    stuff: {},
                    x: false,
                    y: []
                }
            }];

            spyOn(Plots.subplotsRegistry.gl3d, 'plot');

            Plotly.plot(gd, data);

            expect(Plots.subplotsRegistry.gl3d.plot).toHaveBeenCalled();

            var contours = gd.data[0].contours;

            expect(contours.x.highlightColor).toBeUndefined();
            expect(contours.x.highlightcolor).toEqual('red');
            expect(contours.y.highlightcolor).toEqual('blue');
            expect(contours.z).toBeUndefined();

            expect(gd.data[1].contours).toBeUndefined();
            expect(gd.data[2].contours).toBe(false);
            expect(gd.data[3].contours).toEqual({ stuff: {}, x: false, y: [] });
        });

        it('should rename \'highlightWidth\' to \'highlightwidth\')', function() {
            var data = [{
                type: 'surface',
                contours: {
                    z: { highlightwidth: 'red' },
                    y: { highlightWidth: 'blue' }
                }
            }, {
                type: 'surface'
            }];

            spyOn(Plots.subplotsRegistry.gl3d, 'plot');

            Plotly.plot(gd, data);

            expect(Plots.subplotsRegistry.gl3d.plot).toHaveBeenCalled();

            var contours = gd.data[0].contours;

            expect(contours.x).toBeUndefined();
            expect(contours.y.highlightwidth).toEqual('blue');
            expect(contours.z.highlightWidth).toBeUndefined();
            expect(contours.z.highlightwidth).toEqual('red');

            expect(gd.data[1].contours).toBeUndefined();
        });
    });

<<<<<<< HEAD
    describe('Plotly.newPlot', function() {
        var gd;

        beforeEach(function() {
            gd = createGraphDiv();
=======
    describe('Plotly.update should', function() {
        var gd, data, layout, calcdata;

        beforeAll(function() {
            Object.keys(subroutines).forEach(function(k) {
                spyOn(subroutines, k).and.callThrough();
            });
        });

        beforeEach(function(done) {
            gd = createGraphDiv();
            Plotly.plot(gd, [{ y: [2, 1, 2] }]).then(function() {
                data = gd.data;
                layout = gd.layout;
                calcdata = gd.calcdata;
                done();
            });
>>>>>>> 91c2d425
        });

        afterEach(destroyGraphDiv);

<<<<<<< HEAD
        it('should respect layout.width and layout.height', function(done) {

            // See issue https://github.com/plotly/plotly.js/issues/537
            var data = [{
                x: [1, 2],
                y: [1, 2]
            }];

            Plotly.plot(gd, data).then(function() {
                var height = 50;

                Plotly.newPlot(gd, data, { height: height }).then(function() {
                    var fullLayout = gd._fullLayout,
                        svg = document.getElementsByClassName('main-svg')[0];

                    expect(fullLayout.height).toBe(height);
                    expect(+svg.getAttribute('height')).toBe(height);
                }).then(done);
=======
        it('call doTraceStyle on trace style updates', function(done) {
            expect(subroutines.doTraceStyle).not.toHaveBeenCalled();

            Plotly.update(gd, { 'marker.color': 'blue' }).then(function() {
                expect(subroutines.doTraceStyle).toHaveBeenCalledTimes(1);
                expect(calcdata).toBe(gd.calcdata);
                done();
            });
        });

        it('clear calcdata on data updates', function(done) {
            Plotly.update(gd, { x: [[3, 1, 3]] }).then(function() {
                expect(data).toBe(gd.data);
                expect(layout).toBe(gd.layout);
                expect(calcdata).not.toBe(gd.calcdata);
                done();
            });
        });

        it('clear calcdata on data + axis updates w/o extending current gd.data', function(done) {
            var traceUpdate = {
                x: [[3, 1, 3]]
            };

            var layoutUpdate = {
                xaxis: {title: 'A', type: '-'}
            };

            Plotly.update(gd, traceUpdate, layoutUpdate).then(function() {
                expect(data).toBe(gd.data);
                expect(layout).toBe(gd.layout);
                expect(calcdata).not.toBe(gd.calcdata);

                expect(gd.data.length).toEqual(1);

                done();
            });
        });

        it('call doLegend on legend updates', function(done) {
            expect(subroutines.doLegend).not.toHaveBeenCalled();

            Plotly.update(gd, {}, { 'showlegend': true }).then(function() {
                expect(subroutines.doLegend).toHaveBeenCalledTimes(1);
                expect(calcdata).toBe(gd.calcdata);
                done();
            });
        });

        it('call layoutReplot when adding update menu', function(done) {
            expect(subroutines.layoutReplot).not.toHaveBeenCalled();

            var layoutUpdate = {
                updatemenus: [{
                    buttons: [{
                        method: 'relayout',
                        args: ['title', 'Hello World']
                    }]
                }]
            };

            Plotly.update(gd, {}, layoutUpdate).then(function() {
                expect(subroutines.doLegend).toHaveBeenCalledTimes(1);
                expect(calcdata).toBe(gd.calcdata);
                done();
            });
        });

        it('call doModeBar when updating \'dragmode\'', function(done) {
            expect(subroutines.doModeBar).not.toHaveBeenCalled();

            Plotly.update(gd, {}, { 'dragmode': 'pan' }).then(function() {
                expect(subroutines.doModeBar).toHaveBeenCalledTimes(1);
                expect(calcdata).toBe(gd.calcdata);
                done();
>>>>>>> 91c2d425
            });
        });
    });
});<|MERGE_RESOLUTION|>--- conflicted
+++ resolved
@@ -933,13 +933,37 @@
         });
     });
 
-<<<<<<< HEAD
     describe('Plotly.newPlot', function() {
         var gd;
 
         beforeEach(function() {
             gd = createGraphDiv();
-=======
+        });
+
+        afterEach(destroyGraphDiv);
+
+        it('should respect layout.width and layout.height', function(done) {
+
+            // See issue https://github.com/plotly/plotly.js/issues/537
+            var data = [{
+                x: [1, 2],
+                y: [1, 2]
+            }];
+
+            Plotly.plot(gd, data).then(function() {
+                var height = 50;
+
+                Plotly.newPlot(gd, data, { height: height }).then(function() {
+                    var fullLayout = gd._fullLayout,
+                        svg = document.getElementsByClassName('main-svg')[0];
+
+                    expect(fullLayout.height).toBe(height);
+                    expect(+svg.getAttribute('height')).toBe(height);
+                }).then(done);
+            });
+        });
+    });
+
     describe('Plotly.update should', function() {
         var gd, data, layout, calcdata;
 
@@ -957,31 +981,10 @@
                 calcdata = gd.calcdata;
                 done();
             });
->>>>>>> 91c2d425
         });
 
         afterEach(destroyGraphDiv);
 
-<<<<<<< HEAD
-        it('should respect layout.width and layout.height', function(done) {
-
-            // See issue https://github.com/plotly/plotly.js/issues/537
-            var data = [{
-                x: [1, 2],
-                y: [1, 2]
-            }];
-
-            Plotly.plot(gd, data).then(function() {
-                var height = 50;
-
-                Plotly.newPlot(gd, data, { height: height }).then(function() {
-                    var fullLayout = gd._fullLayout,
-                        svg = document.getElementsByClassName('main-svg')[0];
-
-                    expect(fullLayout.height).toBe(height);
-                    expect(+svg.getAttribute('height')).toBe(height);
-                }).then(done);
-=======
         it('call doTraceStyle on trace style updates', function(done) {
             expect(subroutines.doTraceStyle).not.toHaveBeenCalled();
 
@@ -1057,7 +1060,6 @@
                 expect(subroutines.doModeBar).toHaveBeenCalledTimes(1);
                 expect(calcdata).toBe(gd.calcdata);
                 done();
->>>>>>> 91c2d425
             });
         });
     });
