--- conflicted
+++ resolved
@@ -641,21 +641,14 @@
 
     var ids = Plotly.Axes.getSubplots(mockGd);
 
-<<<<<<< HEAD
     var i;
 
     for(i = 0; i < ids.length; i++) {
-        var id = ids[i],
-            oldSubplot = oldSubplots[id],
-            plotinfo;
-=======
-    for(var i = 0; i < ids.length; i++) {
         var id = ids[i];
         var oldSubplot = oldSubplots[id];
         var xaxis = Plotly.Axes.getFromId(mockGd, id, 'x');
         var yaxis = Plotly.Axes.getFromId(mockGd, id, 'y');
         var plotinfo;
->>>>>>> f17c0afd
 
         if(oldSubplot) {
             plotinfo = newSubplots[id] = oldSubplot;
