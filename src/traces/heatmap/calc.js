/**
* Copyright 2012-2016, Plotly, Inc.
* All rights reserved.
*
* This source code is licensed under the MIT license found in the
* LICENSE file in the root directory of this source tree.
*/


'use strict';

var Registry = require('../../registry');
var Lib = require('../../lib');
var Axes = require('../../plots/cartesian/axes');

var histogram2dCalc = require('../histogram2d/calc');
var colorscaleCalc = require('../../components/colorscale/calc');
var hasColumns = require('./has_columns');
var convertColumnXYZ = require('./convert_column_xyz');
var maxRowLength = require('./max_row_length');
var clean2dArray = require('./clean_2d_array');
var interp2d = require('./interp2d');
var findEmpties = require('./find_empties');
var makeBoundArray = require('./make_bound_array');


module.exports = function calc(gd, trace) {
    // prepare the raw data
    // run makeCalcdata on x and y even for heatmaps, in case of category mappings
    var xa = Axes.getFromId(gd, trace.xaxis || 'x'),
        ya = Axes.getFromId(gd, trace.yaxis || 'y'),
        isContour = Registry.traceIs(trace, 'contour'),
        isHist = Registry.traceIs(trace, 'histogram'),
        isGL2D = Registry.traceIs(trace, 'gl2d'),
        zsmooth = isContour ? 'best' : trace.zsmooth,
        x,
        x0,
        dx,
        y,
        y0,
        dy,
        z,
        i;

    // cancel minimum tick spacings (only applies to bars and boxes)
    xa._minDtick = 0;
    ya._minDtick = 0;

    if(isHist) {
        var binned = histogram2dCalc(gd, trace);
        x = binned.x;
        x0 = binned.x0;
        dx = binned.dx;
        y = binned.y;
        y0 = binned.y0;
        dy = binned.dy;
        z = binned.z;
    }
    else {
        if(hasColumns(trace)) convertColumnXYZ(trace, xa, ya);

        x = trace.x ? xa.makeCalcdata(trace, 'x') : [];
        y = trace.y ? ya.makeCalcdata(trace, 'y') : [];
        x0 = trace.x0 || 0;
        dx = trace.dx || 1;
        y0 = trace.y0 || 0;
        dy = trace.dy || 1;

        z = clean2dArray(trace.z, trace.transpose);

        if(isContour || trace.connectgaps) {
            trace._emptypoints = findEmpties(z);
            trace._interpz = interp2d(z, trace._emptypoints, trace._interpz);
        }
    }

    function noZsmooth(msg) {
        zsmooth = trace._input.zsmooth = trace.zsmooth = false;
        Lib.notifier('cannot fast-zsmooth: ' + msg);
    }

    // check whether we really can smooth (ie all boxes are about the same size)
    if(zsmooth === 'fast') {
        if(xa.type === 'log' || ya.type === 'log') {
            noZsmooth('log axis found');
        }
        else if(!isHist) {
            if(x.length) {
                var avgdx = (x[x.length - 1] - x[0]) / (x.length - 1),
                    maxErrX = Math.abs(avgdx / 100);
                for(i = 0; i < x.length - 1; i++) {
                    if(Math.abs(x[i + 1] - x[i] - avgdx) > maxErrX) {
                        noZsmooth('x scale is not linear');
                        break;
                    }
                }
            }
            if(y.length && zsmooth === 'fast') {
                var avgdy = (y[y.length - 1] - y[0]) / (y.length - 1),
                    maxErrY = Math.abs(avgdy / 100);
                for(i = 0; i < y.length - 1; i++) {
                    if(Math.abs(y[i + 1] - y[i] - avgdy) > maxErrY) {
                        noZsmooth('y scale is not linear');
                        break;
                    }
                }
            }
        }
    }

    // create arrays of brick boundaries, to be used by autorange and heatmap.plot
    var xlen = maxRowLength(z),
        xIn = trace.xtype === 'scaled' ? '' : x,
        xArray = makeBoundArray(trace, xIn, x0, dx, xlen, xa),
        yIn = trace.ytype === 'scaled' ? '' : y,
        yArray = makeBoundArray(trace, yIn, y0, dy, z.length, ya);

    // handled in gl2d convert step
    if(!isGL2D) {
        Axes.expand(xa, xArray);
        Axes.expand(ya, yArray);
    }

    var cd0 = {x: xArray, y: yArray, z: z};

    // auto-z and autocolorscale if applicable
    colorscaleCalc(trace, z, '', 'z');

    if(isContour && trace.contours && trace.contours.coloring === 'heatmap') {
        var dummyTrace = {
            type: trace.type === 'contour' ? 'heatmap' : 'histogram2d',
            xcalendar: trace.xcalendar,
            ycalendar: trace.ycalendar
        };
        cd0.xfill = makeBoundArray(dummyTrace, xIn, x0, dx, xlen, xa);
        cd0.yfill = makeBoundArray(dummyTrace, yIn, y0, dy, z.length, ya);
    }

    return [cd0];
<<<<<<< HEAD
};


function cleanZ(trace) {
    var zOld = trace.z;

    var rowlen, collen, getCollen, old2new, i, j;

    function cleanZvalue(v) {
        if(!isNumeric(v)) return undefined;
        return +v;
    }

    if(trace.transpose) {
        rowlen = 0;
        for(i = 0; i < zOld.length; i++) rowlen = Math.max(rowlen, zOld[i].length);
        if(rowlen === 0) return false;
        getCollen = function(zOld) { return zOld.length; };
        old2new = function(zOld, i, j) { return zOld[j][i]; };
    }
    else {
        rowlen = zOld.length;
        getCollen = function(zOld, i) { return zOld[i].length; };
        old2new = function(zOld, i, j) { return zOld[i][j]; };
    }

    var zNew = new Array(rowlen);

    for(i = 0; i < rowlen; i++) {
        collen = getCollen(zOld, i);
        zNew[i] = new Array(collen);
        for(j = 0; j < collen; j++) zNew[i][j] = cleanZvalue(old2new(zOld, i, j));
    }

    return zNew;
}

function makeBoundArray(trace, arrayIn, v0In, dvIn, numbricks, ax) {
    var arrayOut = [],
        isContour = Registry.traceIs(trace, 'contour'),
        isHist = Registry.traceIs(trace, 'histogram'),
        isGL2D = Registry.traceIs(trace, 'gl2d'),
        v0,
        dv,
        i;

    var isArrayOfTwoItemsOrMore = Array.isArray(arrayIn) && arrayIn.length > 1;

    if(isArrayOfTwoItemsOrMore && !isHist && (ax.type !== 'category')) {
        var len = arrayIn.length;

        // given vals are brick centers
        // hopefully length === numbricks, but use this method even if too few are supplied
        // and extend it linearly based on the last two points
        if(len <= numbricks) {
            // contour plots only want the centers
            if(isContour || isGL2D) arrayOut = arrayIn.slice(0, numbricks);
            else if(numbricks === 1) {
                arrayOut = [arrayIn[0] - 0.5, arrayIn[0] + 0.5];
            }
            else {
                arrayOut = [1.5 * arrayIn[0] - 0.5 * arrayIn[1]];

                for(i = 1; i < len; i++) {
                    arrayOut.push((arrayIn[i - 1] + arrayIn[i]) * 0.5);
                }

                arrayOut.push(1.5 * arrayIn[len - 1] - 0.5 * arrayIn[len - 2]);
            }

            if(len < numbricks) {
                var lastPt = arrayOut[arrayOut.length - 1],
                    delta = lastPt - arrayOut[arrayOut.length - 2];

                for(i = len; i < numbricks; i++) {
                    lastPt += delta;
                    arrayOut.push(lastPt);
                }
            }
        }
        else {
            // hopefully length === numbricks+1, but do something regardless:
            // given vals are brick boundaries
            return isContour ?
                arrayIn.slice(0, numbricks) :  // we must be strict for contours
                arrayIn.slice(0, numbricks + 1);
        }
    }
    else {
        dv = dvIn || 1;

        var calendar = trace[ax._id.charAt(0) + 'calendar'];

        if(isHist || ax.type === 'category') v0 = ax.r2c(v0In, 0, calendar) || 0;
        else if(Array.isArray(arrayIn) && arrayIn.length === 1) v0 = arrayIn[0];
        else if(v0In === undefined) v0 = 0;
        else v0 = ax.d2c(v0In, 0, calendar);

        for(i = (isContour || isGL2D) ? 0 : -0.5; i < numbricks; i++) {
            arrayOut.push(v0 + dv * i);
        }
    }

    return arrayOut;
}

var INTERPTHRESHOLD = 1e-2,
    NEIGHBORSHIFTS = [[-1, 0], [1, 0], [0, -1], [0, 1]];

function correctionOvershoot(maxFractionalChange) {
    // start with less overshoot, until we know it's converging,
    // then ramp up the overshoot for faster convergence
    return 0.5 - 0.25 * Math.min(1, maxFractionalChange * 0.5);
}

function interp2d(z, emptyPoints, savedInterpZ) {
    // fill in any missing data in 2D array z using an iterative
    // poisson equation solver with zero-derivative BC at edges
    // amazingly, this just amounts to repeatedly averaging all the existing
    // nearest neighbors (at least if we don't take x/y scaling into account)
    var maxFractionalChange = 1,
        i,
        thisPt;

    if(Array.isArray(savedInterpZ)) {
        for(i = 0; i < emptyPoints.length; i++) {
            thisPt = emptyPoints[i];
            z[thisPt[0]][thisPt[1]] = savedInterpZ[thisPt[0]][thisPt[1]];
        }
    }
    else {
        // one pass to fill in a starting value for all the empties
        iterateInterp2d(z, emptyPoints);
    }

    // we're don't need to iterate lone empties - remove them
    for(i = 0; i < emptyPoints.length; i++) {
        if(emptyPoints[i][2] < 4) break;
    }
    // but don't remove these points from the original array,
    // we'll use them for masking, so make a copy.
    emptyPoints = emptyPoints.slice(i);

    for(i = 0; i < 100 && maxFractionalChange > INTERPTHRESHOLD; i++) {
        maxFractionalChange = iterateInterp2d(z, emptyPoints,
            correctionOvershoot(maxFractionalChange));
    }
    if(maxFractionalChange > INTERPTHRESHOLD) {
        Lib.log('interp2d didn\'t converge quickly', maxFractionalChange);
    }

    return z;
}

function findEmpties(z) {
    // return a list of empty points in 2D array z
    // each empty point z[i][j] gives an array [i, j, neighborCount]
    // neighborCount is the count of 4 nearest neighbors that DO exist
    // this is to give us an order of points to evaluate for interpolation.
    // if no neighbors exist, we iteratively look for neighbors that HAVE
    // neighbors, and add a fractional neighborCount
    var empties = [],
        neighborHash = {},
        noNeighborList = [],
        nextRow = z[0],
        row = [],
        blank = [0, 0, 0],
        rowLength = maxRowLength(z),
        prevRow,
        i,
        j,
        thisPt,
        p,
        neighborCount,
        newNeighborHash,
        foundNewNeighbors;

    for(i = 0; i < z.length; i++) {
        prevRow = row;
        row = nextRow;
        nextRow = z[i + 1] || [];
        for(j = 0; j < rowLength; j++) {
            if(row[j] === undefined) {
                neighborCount = (row[j - 1] !== undefined ? 1 : 0) +
                    (row[j + 1] !== undefined ? 1 : 0) +
                    (prevRow[j] !== undefined ? 1 : 0) +
                    (nextRow[j] !== undefined ? 1 : 0);

                if(neighborCount) {
                    // for this purpose, don't count off-the-edge points
                    // as undefined neighbors
                    if(i === 0) neighborCount++;
                    if(j === 0) neighborCount++;
                    if(i === z.length - 1) neighborCount++;
                    if(j === row.length - 1) neighborCount++;

                    // if all neighbors that could exist do, we don't
                    // need this for finding farther neighbors
                    if(neighborCount < 4) {
                        neighborHash[[i, j]] = [i, j, neighborCount];
                    }

                    empties.push([i, j, neighborCount]);
                }
                else noNeighborList.push([i, j]);
            }
        }
    }

    while(noNeighborList.length) {
        newNeighborHash = {};
        foundNewNeighbors = false;

        // look for cells that now have neighbors but didn't before
        for(p = noNeighborList.length - 1; p >= 0; p--) {
            thisPt = noNeighborList[p];
            i = thisPt[0];
            j = thisPt[1];

            neighborCount = ((neighborHash[[i - 1, j]] || blank)[2] +
                (neighborHash[[i + 1, j]] || blank)[2] +
                (neighborHash[[i, j - 1]] || blank)[2] +
                (neighborHash[[i, j + 1]] || blank)[2]) / 20;

            if(neighborCount) {
                newNeighborHash[thisPt] = [i, j, neighborCount];
                noNeighborList.splice(p, 1);
                foundNewNeighbors = true;
            }
        }

        if(!foundNewNeighbors) {
            throw 'findEmpties iterated with no new neighbors';
        }

        // put these new cells into the main neighbor list
        for(thisPt in newNeighborHash) {
            neighborHash[thisPt] = newNeighborHash[thisPt];
            empties.push(newNeighborHash[thisPt]);
        }
    }

    // sort the full list in descending order of neighbor count
    return empties.sort(function(a, b) { return b[2] - a[2]; });
}

function iterateInterp2d(z, emptyPoints, overshoot) {
    var maxFractionalChange = 0,
        thisPt,
        i,
        j,
        p,
        q,
        neighborShift,
        neighborRow,
        neighborVal,
        neighborCount,
        neighborSum,
        initialVal,
        minNeighbor,
        maxNeighbor;

    for(p = 0; p < emptyPoints.length; p++) {
        thisPt = emptyPoints[p];
        i = thisPt[0];
        j = thisPt[1];
        initialVal = z[i][j];
        neighborSum = 0;
        neighborCount = 0;

        for(q = 0; q < 4; q++) {
            neighborShift = NEIGHBORSHIFTS[q];
            neighborRow = z[i + neighborShift[0]];
            if(!neighborRow) continue;
            neighborVal = neighborRow[j + neighborShift[1]];
            if(neighborVal !== undefined) {
                if(neighborSum === 0) {
                    minNeighbor = maxNeighbor = neighborVal;
                }
                else {
                    minNeighbor = Math.min(minNeighbor, neighborVal);
                    maxNeighbor = Math.max(maxNeighbor, neighborVal);
                }
                neighborCount++;
                neighborSum += neighborVal;
            }
        }

        if(neighborCount === 0) {
            throw 'iterateInterp2d order is wrong: no defined neighbors';
        }

        // this is the laplace equation interpolation:
        // each point is just the average of its neighbors
        // note that this ignores differential x/y scaling
        // which I think is the right approach, since we
        // don't know what that scaling means
        z[i][j] = neighborSum / neighborCount;

        if(initialVal === undefined) {
            if(neighborCount < 4) maxFractionalChange = 1;
        }
        else {
            // we can make large empty regions converge faster
            // if we overshoot the change vs the previous value
            z[i][j] = (1 + overshoot) * z[i][j] - overshoot * initialVal;

            if(maxNeighbor > minNeighbor) {
                maxFractionalChange = Math.max(maxFractionalChange,
                    Math.abs(z[i][j] - initialVal) / (maxNeighbor - minNeighbor));
            }
        }
    }

    return maxFractionalChange;
}
=======
};
>>>>>>> 6b197a0f
<|MERGE_RESOLUTION|>--- conflicted
+++ resolved
@@ -137,323 +137,4 @@
     }
 
     return [cd0];
-<<<<<<< HEAD
-};
-
-
-function cleanZ(trace) {
-    var zOld = trace.z;
-
-    var rowlen, collen, getCollen, old2new, i, j;
-
-    function cleanZvalue(v) {
-        if(!isNumeric(v)) return undefined;
-        return +v;
-    }
-
-    if(trace.transpose) {
-        rowlen = 0;
-        for(i = 0; i < zOld.length; i++) rowlen = Math.max(rowlen, zOld[i].length);
-        if(rowlen === 0) return false;
-        getCollen = function(zOld) { return zOld.length; };
-        old2new = function(zOld, i, j) { return zOld[j][i]; };
-    }
-    else {
-        rowlen = zOld.length;
-        getCollen = function(zOld, i) { return zOld[i].length; };
-        old2new = function(zOld, i, j) { return zOld[i][j]; };
-    }
-
-    var zNew = new Array(rowlen);
-
-    for(i = 0; i < rowlen; i++) {
-        collen = getCollen(zOld, i);
-        zNew[i] = new Array(collen);
-        for(j = 0; j < collen; j++) zNew[i][j] = cleanZvalue(old2new(zOld, i, j));
-    }
-
-    return zNew;
-}
-
-function makeBoundArray(trace, arrayIn, v0In, dvIn, numbricks, ax) {
-    var arrayOut = [],
-        isContour = Registry.traceIs(trace, 'contour'),
-        isHist = Registry.traceIs(trace, 'histogram'),
-        isGL2D = Registry.traceIs(trace, 'gl2d'),
-        v0,
-        dv,
-        i;
-
-    var isArrayOfTwoItemsOrMore = Array.isArray(arrayIn) && arrayIn.length > 1;
-
-    if(isArrayOfTwoItemsOrMore && !isHist && (ax.type !== 'category')) {
-        var len = arrayIn.length;
-
-        // given vals are brick centers
-        // hopefully length === numbricks, but use this method even if too few are supplied
-        // and extend it linearly based on the last two points
-        if(len <= numbricks) {
-            // contour plots only want the centers
-            if(isContour || isGL2D) arrayOut = arrayIn.slice(0, numbricks);
-            else if(numbricks === 1) {
-                arrayOut = [arrayIn[0] - 0.5, arrayIn[0] + 0.5];
-            }
-            else {
-                arrayOut = [1.5 * arrayIn[0] - 0.5 * arrayIn[1]];
-
-                for(i = 1; i < len; i++) {
-                    arrayOut.push((arrayIn[i - 1] + arrayIn[i]) * 0.5);
-                }
-
-                arrayOut.push(1.5 * arrayIn[len - 1] - 0.5 * arrayIn[len - 2]);
-            }
-
-            if(len < numbricks) {
-                var lastPt = arrayOut[arrayOut.length - 1],
-                    delta = lastPt - arrayOut[arrayOut.length - 2];
-
-                for(i = len; i < numbricks; i++) {
-                    lastPt += delta;
-                    arrayOut.push(lastPt);
-                }
-            }
-        }
-        else {
-            // hopefully length === numbricks+1, but do something regardless:
-            // given vals are brick boundaries
-            return isContour ?
-                arrayIn.slice(0, numbricks) :  // we must be strict for contours
-                arrayIn.slice(0, numbricks + 1);
-        }
-    }
-    else {
-        dv = dvIn || 1;
-
-        var calendar = trace[ax._id.charAt(0) + 'calendar'];
-
-        if(isHist || ax.type === 'category') v0 = ax.r2c(v0In, 0, calendar) || 0;
-        else if(Array.isArray(arrayIn) && arrayIn.length === 1) v0 = arrayIn[0];
-        else if(v0In === undefined) v0 = 0;
-        else v0 = ax.d2c(v0In, 0, calendar);
-
-        for(i = (isContour || isGL2D) ? 0 : -0.5; i < numbricks; i++) {
-            arrayOut.push(v0 + dv * i);
-        }
-    }
-
-    return arrayOut;
-}
-
-var INTERPTHRESHOLD = 1e-2,
-    NEIGHBORSHIFTS = [[-1, 0], [1, 0], [0, -1], [0, 1]];
-
-function correctionOvershoot(maxFractionalChange) {
-    // start with less overshoot, until we know it's converging,
-    // then ramp up the overshoot for faster convergence
-    return 0.5 - 0.25 * Math.min(1, maxFractionalChange * 0.5);
-}
-
-function interp2d(z, emptyPoints, savedInterpZ) {
-    // fill in any missing data in 2D array z using an iterative
-    // poisson equation solver with zero-derivative BC at edges
-    // amazingly, this just amounts to repeatedly averaging all the existing
-    // nearest neighbors (at least if we don't take x/y scaling into account)
-    var maxFractionalChange = 1,
-        i,
-        thisPt;
-
-    if(Array.isArray(savedInterpZ)) {
-        for(i = 0; i < emptyPoints.length; i++) {
-            thisPt = emptyPoints[i];
-            z[thisPt[0]][thisPt[1]] = savedInterpZ[thisPt[0]][thisPt[1]];
-        }
-    }
-    else {
-        // one pass to fill in a starting value for all the empties
-        iterateInterp2d(z, emptyPoints);
-    }
-
-    // we're don't need to iterate lone empties - remove them
-    for(i = 0; i < emptyPoints.length; i++) {
-        if(emptyPoints[i][2] < 4) break;
-    }
-    // but don't remove these points from the original array,
-    // we'll use them for masking, so make a copy.
-    emptyPoints = emptyPoints.slice(i);
-
-    for(i = 0; i < 100 && maxFractionalChange > INTERPTHRESHOLD; i++) {
-        maxFractionalChange = iterateInterp2d(z, emptyPoints,
-            correctionOvershoot(maxFractionalChange));
-    }
-    if(maxFractionalChange > INTERPTHRESHOLD) {
-        Lib.log('interp2d didn\'t converge quickly', maxFractionalChange);
-    }
-
-    return z;
-}
-
-function findEmpties(z) {
-    // return a list of empty points in 2D array z
-    // each empty point z[i][j] gives an array [i, j, neighborCount]
-    // neighborCount is the count of 4 nearest neighbors that DO exist
-    // this is to give us an order of points to evaluate for interpolation.
-    // if no neighbors exist, we iteratively look for neighbors that HAVE
-    // neighbors, and add a fractional neighborCount
-    var empties = [],
-        neighborHash = {},
-        noNeighborList = [],
-        nextRow = z[0],
-        row = [],
-        blank = [0, 0, 0],
-        rowLength = maxRowLength(z),
-        prevRow,
-        i,
-        j,
-        thisPt,
-        p,
-        neighborCount,
-        newNeighborHash,
-        foundNewNeighbors;
-
-    for(i = 0; i < z.length; i++) {
-        prevRow = row;
-        row = nextRow;
-        nextRow = z[i + 1] || [];
-        for(j = 0; j < rowLength; j++) {
-            if(row[j] === undefined) {
-                neighborCount = (row[j - 1] !== undefined ? 1 : 0) +
-                    (row[j + 1] !== undefined ? 1 : 0) +
-                    (prevRow[j] !== undefined ? 1 : 0) +
-                    (nextRow[j] !== undefined ? 1 : 0);
-
-                if(neighborCount) {
-                    // for this purpose, don't count off-the-edge points
-                    // as undefined neighbors
-                    if(i === 0) neighborCount++;
-                    if(j === 0) neighborCount++;
-                    if(i === z.length - 1) neighborCount++;
-                    if(j === row.length - 1) neighborCount++;
-
-                    // if all neighbors that could exist do, we don't
-                    // need this for finding farther neighbors
-                    if(neighborCount < 4) {
-                        neighborHash[[i, j]] = [i, j, neighborCount];
-                    }
-
-                    empties.push([i, j, neighborCount]);
-                }
-                else noNeighborList.push([i, j]);
-            }
-        }
-    }
-
-    while(noNeighborList.length) {
-        newNeighborHash = {};
-        foundNewNeighbors = false;
-
-        // look for cells that now have neighbors but didn't before
-        for(p = noNeighborList.length - 1; p >= 0; p--) {
-            thisPt = noNeighborList[p];
-            i = thisPt[0];
-            j = thisPt[1];
-
-            neighborCount = ((neighborHash[[i - 1, j]] || blank)[2] +
-                (neighborHash[[i + 1, j]] || blank)[2] +
-                (neighborHash[[i, j - 1]] || blank)[2] +
-                (neighborHash[[i, j + 1]] || blank)[2]) / 20;
-
-            if(neighborCount) {
-                newNeighborHash[thisPt] = [i, j, neighborCount];
-                noNeighborList.splice(p, 1);
-                foundNewNeighbors = true;
-            }
-        }
-
-        if(!foundNewNeighbors) {
-            throw 'findEmpties iterated with no new neighbors';
-        }
-
-        // put these new cells into the main neighbor list
-        for(thisPt in newNeighborHash) {
-            neighborHash[thisPt] = newNeighborHash[thisPt];
-            empties.push(newNeighborHash[thisPt]);
-        }
-    }
-
-    // sort the full list in descending order of neighbor count
-    return empties.sort(function(a, b) { return b[2] - a[2]; });
-}
-
-function iterateInterp2d(z, emptyPoints, overshoot) {
-    var maxFractionalChange = 0,
-        thisPt,
-        i,
-        j,
-        p,
-        q,
-        neighborShift,
-        neighborRow,
-        neighborVal,
-        neighborCount,
-        neighborSum,
-        initialVal,
-        minNeighbor,
-        maxNeighbor;
-
-    for(p = 0; p < emptyPoints.length; p++) {
-        thisPt = emptyPoints[p];
-        i = thisPt[0];
-        j = thisPt[1];
-        initialVal = z[i][j];
-        neighborSum = 0;
-        neighborCount = 0;
-
-        for(q = 0; q < 4; q++) {
-            neighborShift = NEIGHBORSHIFTS[q];
-            neighborRow = z[i + neighborShift[0]];
-            if(!neighborRow) continue;
-            neighborVal = neighborRow[j + neighborShift[1]];
-            if(neighborVal !== undefined) {
-                if(neighborSum === 0) {
-                    minNeighbor = maxNeighbor = neighborVal;
-                }
-                else {
-                    minNeighbor = Math.min(minNeighbor, neighborVal);
-                    maxNeighbor = Math.max(maxNeighbor, neighborVal);
-                }
-                neighborCount++;
-                neighborSum += neighborVal;
-            }
-        }
-
-        if(neighborCount === 0) {
-            throw 'iterateInterp2d order is wrong: no defined neighbors';
-        }
-
-        // this is the laplace equation interpolation:
-        // each point is just the average of its neighbors
-        // note that this ignores differential x/y scaling
-        // which I think is the right approach, since we
-        // don't know what that scaling means
-        z[i][j] = neighborSum / neighborCount;
-
-        if(initialVal === undefined) {
-            if(neighborCount < 4) maxFractionalChange = 1;
-        }
-        else {
-            // we can make large empty regions converge faster
-            // if we overshoot the change vs the previous value
-            z[i][j] = (1 + overshoot) * z[i][j] - overshoot * initialVal;
-
-            if(maxNeighbor > minNeighbor) {
-                maxFractionalChange = Math.max(maxFractionalChange,
-                    Math.abs(z[i][j] - initialVal) / (maxNeighbor - minNeighbor));
-            }
-        }
-    }
-
-    return maxFractionalChange;
-}
-=======
-};
->>>>>>> 6b197a0f
+};