/**
* Copyright 2012-2018, Plotly, Inc.
* All rights reserved.
*
* This source code is licensed under the MIT license found in the
* LICENSE file in the root directory of this source tree.
*/

'use strict';

var d3 = require('d3');

var Lib = require('../../lib');
var Plots = require('../../plots/plots');
var Registry = require('../../registry');
var Events = require('../../lib/events');
var dragElement = require('../dragelement');
var Drawing = require('../drawing');
var Color = require('../color');
var svgTextUtils = require('../../lib/svg_text_utils');
var handleClick = require('./handle_click');

var constants = require('./constants');
var interactConstants = require('../../constants/interactions');
var alignmentConstants = require('../../constants/alignment');
var LINE_SPACING = alignmentConstants.LINE_SPACING;
var FROM_TL = alignmentConstants.FROM_TL;
var FROM_BR = alignmentConstants.FROM_BR;

var getLegendData = require('./get_legend_data');
var style = require('./style');
var helpers = require('./helpers');
var anchorUtils = require('./anchor_utils');

var DBLCLICKDELAY = interactConstants.DBLCLICKDELAY;

module.exports = function draw(gd) {
    var fullLayout = gd._fullLayout;
    var clipId = 'legend' + fullLayout._uid;

    if(!fullLayout._infolayer || !gd.calcdata) return;

    if(!gd._legendMouseDownTime) gd._legendMouseDownTime = 0;

    var opts = fullLayout.legend;
    var legendData = fullLayout.showlegend && getLegendData(gd.calcdata, opts);
    var hiddenSlices = fullLayout.hiddenlabels || [];

    if(!fullLayout.showlegend || !legendData.length) {
        fullLayout._infolayer.selectAll('.legend').remove();
        fullLayout._topdefs.select('#' + clipId).remove();

        Plots.autoMargin(gd, 'legend');
        return;
    }

    var maxLength = 0;
    for(var i = 0; i < legendData.length; i++) {
        for(var j = 0; j < legendData[i].length; j++) {
            var item = legendData[i][j][0];
            var trace = item.trace;
            var isPie = Registry.traceIs(trace, 'pie');
            var name = isPie ? item.label : trace.name;
            maxLength = Math.max(maxLength, name && name.length || 0);
        }
    }

    var firstRender = false;
    var legend = Lib.ensureSingle(fullLayout._infolayer, 'g', 'legend', function(s) {
        s.attr('pointer-events', 'all');
        firstRender = true;
    });

    var clipPath = Lib.ensureSingleById(fullLayout._topdefs, 'clipPath', clipId, function(s) {
        s.append('rect');
    });

    var bg = Lib.ensureSingle(legend, 'rect', 'bg', function(s) {
        s.attr('shape-rendering', 'crispEdges');
    });

    bg.call(Color.stroke, opts.bordercolor)
        .call(Color.fill, opts.bgcolor)
        .style('stroke-width', opts.borderwidth + 'px');

    var scrollBox = Lib.ensureSingle(legend, 'g', 'scrollbox');

    var scrollBar = Lib.ensureSingle(legend, 'rect', 'scrollbar', function(s) {
        s.attr({
            rx: 20,
            ry: 3,
            width: 0,
            height: 0
        })
        .call(Color.fill, '#808BA4');
    });

    var groups = scrollBox.selectAll('g.groups')
        .data(legendData);

    groups.enter().append('g')
        .attr('class', 'groups');

    groups.exit().remove();

    var traces = groups.selectAll('g.traces')
        .data(Lib.identity);

    traces.enter().append('g').attr('class', 'traces');
    traces.exit().remove();

    traces.call(style, gd)
        .style('opacity', function(d) {
            var trace = d[0].trace;
            if(Registry.traceIs(trace, 'pie')) {
                return hiddenSlices.indexOf(d[0].label) !== -1 ? 0.5 : 1;
            } else {
                return trace.visible === 'legendonly' ? 0.5 : 1;
            }
        })
        .each(function() {
            d3.select(this)
                .call(drawTexts, gd, maxLength)
                .call(setupTraceToggle, gd);
        });

    if(firstRender) {
        computeLegendDimensions(gd, groups, traces);
        expandMargin(gd);
    }

    // Position and size the legend
    var lxMin = 0,
        lxMax = fullLayout.width,
        lyMin = 0,
        lyMax = fullLayout.height;

    computeLegendDimensions(gd, groups, traces);

    if(opts._height > lyMax) {
        // If the legend doesn't fit in the plot area,
        // do not expand the vertical margins.
        expandHorizontalMargin(gd);
    } else {
        expandMargin(gd);
    }

    // Scroll section must be executed after repositionLegend.
    // It requires the legend width, height, x and y to position the scrollbox
    // and these values are mutated in repositionLegend.
    var gs = fullLayout._size,
        lx = gs.l + gs.w * opts.x,
        ly = gs.t + gs.h * (1 - opts.y);

    if(anchorUtils.isRightAnchor(opts)) {
        lx -= opts._width;
    }
    else if(anchorUtils.isCenterAnchor(opts)) {
        lx -= opts._width / 2;
    }

    if(anchorUtils.isBottomAnchor(opts)) {
        ly -= opts._height;
    }
    else if(anchorUtils.isMiddleAnchor(opts)) {
        ly -= opts._height / 2;
    }

    // Make sure the legend left and right sides are visible
    var legendWidth = opts._width,
        legendWidthMax = gs.w;

    if(legendWidth > legendWidthMax) {
        lx = gs.l;
        legendWidth = legendWidthMax;
    }
    else {
        if(lx + legendWidth > lxMax) lx = lxMax - legendWidth;
        if(lx < lxMin) lx = lxMin;
        legendWidth = Math.min(lxMax - lx, opts._width);
    }

    // Make sure the legend top and bottom are visible
    // (legends with a scroll bar are not allowed to stretch beyond the extended
    // margins)
    var legendHeight = opts._height,
        legendHeightMax = gs.h;

    if(legendHeight > legendHeightMax) {
        ly = gs.t;
        legendHeight = legendHeightMax;
    }
    else {
        if(ly + legendHeight > lyMax) ly = lyMax - legendHeight;
        if(ly < lyMin) ly = lyMin;
        legendHeight = Math.min(lyMax - ly, opts._height);
    }

    // Set size and position of all the elements that make up a legend:
    // legend, background and border, scroll box and scroll bar
    Drawing.setTranslate(legend, lx, ly);

    // to be safe, remove previous listeners
    scrollBar.on('.drag', null);
    legend.on('wheel', null);

    if(opts._height <= legendHeight || gd._context.staticPlot) {
        // if scrollbar should not be shown.
        bg.attr({
            width: legendWidth - opts.borderwidth,
            height: legendHeight - opts.borderwidth,
            x: opts.borderwidth / 2,
            y: opts.borderwidth / 2
        });

        Drawing.setTranslate(scrollBox, 0, 0);

        clipPath.select('rect').attr({
            width: legendWidth - 2 * opts.borderwidth,
            height: legendHeight - 2 * opts.borderwidth,
            x: opts.borderwidth,
            y: opts.borderwidth
        });

        Drawing.setClipUrl(scrollBox, clipId);

        Drawing.setRect(scrollBar, 0, 0, 0, 0);
        delete opts._scrollY;
    }
    else {
        var scrollBarHeight = Math.max(constants.scrollBarMinHeight,
            legendHeight * legendHeight / opts._height);
        var scrollBarYMax = legendHeight -
            scrollBarHeight -
            2 * constants.scrollBarMargin;
        var scrollBoxYMax = opts._height - legendHeight;
        var scrollRatio = scrollBarYMax / scrollBoxYMax;

        var scrollBoxY = Math.min(opts._scrollY || 0, scrollBoxYMax);

        // increase the background and clip-path width
        // by the scrollbar width and margin
        bg.attr({
            width: legendWidth -
                2 * opts.borderwidth +
                constants.scrollBarWidth +
                constants.scrollBarMargin,
            height: legendHeight - opts.borderwidth,
            x: opts.borderwidth / 2,
            y: opts.borderwidth / 2
        });

        clipPath.select('rect').attr({
            width: legendWidth -
                2 * opts.borderwidth +
                constants.scrollBarWidth +
                constants.scrollBarMargin,
            height: legendHeight - 2 * opts.borderwidth,
            x: opts.borderwidth,
            y: opts.borderwidth + scrollBoxY
        });

        Drawing.setClipUrl(scrollBox, clipId);

        scrollHandler(scrollBoxY, scrollBarHeight, scrollRatio);

        legend.on('wheel', function() {
            scrollBoxY = Lib.constrain(
                opts._scrollY +
                    d3.event.deltaY / scrollBarYMax * scrollBoxYMax,
                0, scrollBoxYMax);
            scrollHandler(scrollBoxY, scrollBarHeight, scrollRatio);
            if(scrollBoxY !== 0 && scrollBoxY !== scrollBoxYMax) {
                d3.event.preventDefault();
            }
        });

        var eventY0, scrollBoxY0;

        var drag = d3.behavior.drag()
        .on('dragstart', function() {
            eventY0 = d3.event.sourceEvent.clientY;
            scrollBoxY0 = scrollBoxY;
        })
        .on('drag', function() {
            var e = d3.event.sourceEvent;
            if(e.buttons === 2 || e.ctrlKey) return;

            scrollBoxY = Lib.constrain(
                (e.clientY - eventY0) / scrollRatio + scrollBoxY0,
                0, scrollBoxYMax);
            scrollHandler(scrollBoxY, scrollBarHeight, scrollRatio);
        });

        scrollBar.call(drag);
    }


    function scrollHandler(scrollBoxY, scrollBarHeight, scrollRatio) {
        opts._scrollY = gd._fullLayout.legend._scrollY = scrollBoxY;
        Drawing.setTranslate(scrollBox, 0, -scrollBoxY);

        Drawing.setRect(
            scrollBar,
            legendWidth,
            constants.scrollBarMargin + scrollBoxY * scrollRatio,
            constants.scrollBarWidth,
            scrollBarHeight
        );
        clipPath.select('rect').attr({
            y: opts.borderwidth + scrollBoxY
        });
    }

    if(gd._context.edits.legendPosition) {
        var xf, yf, x0, y0;

        legend.classed('cursor-move', true);

        dragElement.init({
            element: legend.node(),
            gd: gd,
            prepFn: function() {
                var transform = Drawing.getTranslate(legend);

                x0 = transform.x;
                y0 = transform.y;
            },
            moveFn: function(dx, dy) {
                var newX = x0 + dx,
                    newY = y0 + dy;

                Drawing.setTranslate(legend, newX, newY);

                xf = dragElement.align(newX, 0, gs.l, gs.l + gs.w, opts.xanchor);
                yf = dragElement.align(newY, 0, gs.t + gs.h, gs.t, opts.yanchor);
            },
            doneFn: function() {
                if(xf !== undefined && yf !== undefined) {
                    Registry.call('relayout', gd, {'legend.x': xf, 'legend.y': yf});
                }
            },
            clickFn: function(numClicks, e) {
                var clickedTrace =
                    fullLayout._infolayer.selectAll('g.traces').filter(function() {
                        var bbox = this.getBoundingClientRect();
                        return (e.clientX >= bbox.left && e.clientX <= bbox.right &&
                            e.clientY >= bbox.top && e.clientY <= bbox.bottom);
                    });
                if(clickedTrace.size() > 0) {
                    clickOrDoubleClick(gd, legend, clickedTrace, numClicks, e);
                }
            }
        });
    }
};

<<<<<<< HEAD
function clickOrDoubleClick(gd, legend, clickedTrace, numClicks, evt) {
    var datum = clickedTrace.data()[0][0];

    var evtData = {
        event: evt,
        node: clickedTrace.node(),
        itemNumber: datum.i,
        curveNumber: datum.trace.index,
        data: gd.data,
        layout: gd.layout,
        frames: gd._transitionData._frames,
        config: gd._context,
        fullData: gd._fullData,
        fullLayout: gd._fullLayout
    };

    var returnVal;

    if(numClicks === 1) {
        legend._clickTimeout = setTimeout(function() {
            returnVal = Events.triggerHandler(gd, 'plotly_legendclick', evtData);
            if(returnVal !== false) handleClick(clickedTrace, gd, numClicks);
        }, DBLCLICKDELAY);
    }
    else if(numClicks === 2) {
        if(legend._clickTimeout) clearTimeout(legend._clickTimeout);
        gd._legendMouseDownTime = 0;

        returnVal = Events.triggerHandler(gd, 'plotly_legenddoubleclick', evtData);
        if(returnVal !== false) handleClick(clickedTrace, gd, numClicks);
    }
}

function drawTexts(g, gd) {
    var legendItem = g.data()[0][0],
        fullLayout = gd._fullLayout,
        trace = legendItem.trace,
        isPie = Registry.traceIs(trace, 'pie'),
        traceIndex = trace.index,
        name = isPie ? legendItem.label : trace.name;
=======
function drawTexts(g, gd, maxLength) {
    var legendItem = g.data()[0][0];
    var fullLayout = gd._fullLayout;
    var trace = legendItem.trace;
    var isPie = Registry.traceIs(trace, 'pie');
    var traceIndex = trace.index;
    var name = isPie ? legendItem.label : trace.name;
    var isEditable = gd._context.edits.legendText && !isPie;
>>>>>>> 776ddca8

    var textEl = Lib.ensureSingle(g, 'text', 'legendtext');

    textEl.attr('text-anchor', 'start')
        .classed('user-select-none', true)
        .call(Drawing.font, fullLayout.legend.font)
        .text(isEditable ? ensureLength(name, maxLength) : name);

    function textLayout(s) {
        svgTextUtils.convertToTspans(s, gd, function() {
            computeTextDimensions(g, gd);
        });
    }

    if(isEditable) {
        textEl.call(svgTextUtils.makeEditable, {gd: gd, text: name})
            .call(textLayout)
            .on('edit', function(newName) {
                this.text(ensureLength(newName, maxLength))
                    .call(textLayout);

                var fullInput = legendItem.trace._fullInput || {};
                var update = {};

                if(Registry.hasTransform(fullInput, 'groupby')) {
                    var groupbyIndices = Registry.getTransformIndices(fullInput, 'groupby');
                    var index = groupbyIndices[groupbyIndices.length - 1];

                    var kcont = Lib.keyedContainer(fullInput, 'transforms[' + index + '].styles', 'target', 'value.name');

                    kcont.set(legendItem.trace._group, newName);

                    update = kcont.constructUpdate();
                } else {
                    update.name = newName;
                }

                return Registry.call('restyle', gd, update, traceIndex);
            });
    } else {
        textLayout(textEl);
    }
}

/*
 * Make sure we have a reasonably clickable region.
 * If this string is missing or very short, pad it with spaces out to at least
 * 4 characters, up to the max length of other labels, on the assumption that
 * most characters are wider than spaces so a string of spaces will usually be
 * no wider than the real labels.
 */
function ensureLength(str, maxLength) {
    var targetLength = Math.max(4, maxLength);
    if(str && str.trim().length >= targetLength / 2) return str;
    str = str || '';
    for(var i = targetLength - str.length; i > 0; i--) str += ' ';
    return str;
}

function setupTraceToggle(g, gd) {
    var newMouseDownTime,
        numClicks = 1;

    var traceToggle = Lib.ensureSingle(g, 'rect', 'legendtoggle', function(s) {
        s.style('cursor', 'pointer')
            .attr('pointer-events', 'all')
            .call(Color.fill, 'rgba(0,0,0,0)');
    });

    traceToggle.on('mousedown', function() {
        newMouseDownTime = (new Date()).getTime();
        if(newMouseDownTime - gd._legendMouseDownTime < DBLCLICKDELAY) {
            // in a click train
            numClicks += 1;
        }
        else {
            // new click train
            numClicks = 1;
            gd._legendMouseDownTime = newMouseDownTime;
        }
    });
    traceToggle.on('mouseup', function() {
        if(gd._dragged || gd._editing) return;
        var legend = gd._fullLayout.legend;

        if((new Date()).getTime() - gd._legendMouseDownTime > DBLCLICKDELAY) {
            numClicks = Math.max(numClicks - 1, 1);
        }

        clickOrDoubleClick(gd, legend, g, numClicks, d3.event);
    });
}

function computeTextDimensions(g, gd) {
    var legendItem = g.data()[0][0];

    if(!legendItem.trace.showlegend) {
        g.remove();
        return;
    }

    var mathjaxGroup = g.select('g[class*=math-group]');
    var mathjaxNode = mathjaxGroup.node();
    var opts = gd._fullLayout.legend;
    var lineHeight = opts.font.size * LINE_SPACING;
    var height, width;

    if(mathjaxNode) {
        var mathjaxBB = Drawing.bBox(mathjaxNode);

        height = mathjaxBB.height;
        width = mathjaxBB.width;

        Drawing.setTranslate(mathjaxGroup, 0, (height / 4));
    }
    else {
        var text = g.select('.legendtext');
        var textLines = svgTextUtils.lineCount(text);
        var textNode = text.node();

        height = lineHeight * textLines;
        width = textNode ? Drawing.bBox(textNode).width : 0;

        // approximation to height offset to center the font
        // to avoid getBoundingClientRect
        var textY = lineHeight * (0.3 + (1 - textLines) / 2);
        // TODO: this 40 should go in a constants file (along with other
        // values related to the legend symbol size)
        svgTextUtils.positionText(text, 40, textY);
    }

    height = Math.max(height, 16) + 3;

    legendItem.height = height;
    legendItem.width = width;
}

function computeLegendDimensions(gd, groups, traces) {
    var fullLayout = gd._fullLayout;
    var opts = fullLayout.legend;
    var borderwidth = opts.borderwidth;
    var isGrouped = helpers.isGrouped(opts);

    var extraWidth = 0;

    opts._width = 0;
    opts._height = 0;

    if(helpers.isVertical(opts)) {
        if(isGrouped) {
            groups.each(function(d, i) {
                Drawing.setTranslate(this, 0, i * opts.tracegroupgap);
            });
        }

        traces.each(function(d) {
            var legendItem = d[0],
                textHeight = legendItem.height,
                textWidth = legendItem.width;

            Drawing.setTranslate(this,
                borderwidth,
                (5 + borderwidth + opts._height + textHeight / 2));

            opts._height += textHeight;
            opts._width = Math.max(opts._width, textWidth);
        });

        opts._width += 45 + borderwidth * 2;
        opts._height += 10 + borderwidth * 2;

        if(isGrouped) {
            opts._height += (opts._lgroupsLength - 1) * opts.tracegroupgap;
        }

        extraWidth = 40;
    }
    else if(isGrouped) {
        var groupXOffsets = [opts._width],
            groupData = groups.data();

        for(var i = 0, n = groupData.length; i < n; i++) {
            var textWidths = groupData[i].map(function(legendItemArray) {
                return legendItemArray[0].width;
            });

            var groupWidth = 40 + Math.max.apply(null, textWidths);

            opts._width += opts.tracegroupgap + groupWidth;

            groupXOffsets.push(opts._width);
        }

        groups.each(function(d, i) {
            Drawing.setTranslate(this, groupXOffsets[i], 0);
        });

        groups.each(function() {
            var group = d3.select(this),
                groupTraces = group.selectAll('g.traces'),
                groupHeight = 0;

            groupTraces.each(function(d) {
                var legendItem = d[0],
                    textHeight = legendItem.height;

                Drawing.setTranslate(this,
                    0,
                    (5 + borderwidth + groupHeight + textHeight / 2));

                groupHeight += textHeight;
            });

            opts._height = Math.max(opts._height, groupHeight);
        });

        opts._height += 10 + borderwidth * 2;
        opts._width += borderwidth * 2;
    }
    else {
        var rowHeight = 0,
            maxTraceHeight = 0,
            maxTraceWidth = 0,
            offsetX = 0,
            fullTracesWidth = 0,
            traceGap = opts.tracegroupgap || 5,
            oneRowLegend;

        // calculate largest width for traces and use for width of all legend items
        traces.each(function(d) {
            maxTraceWidth = Math.max(40 + d[0].width, maxTraceWidth);
            fullTracesWidth += 40 + d[0].width + traceGap;
        });

        // check if legend fits in one row
        oneRowLegend = (fullLayout.width - (fullLayout.margin.r + fullLayout.margin.l)) > borderwidth + fullTracesWidth - traceGap;
        traces.each(function(d) {
            var legendItem = d[0],
                traceWidth = oneRowLegend ? 40 + d[0].width : maxTraceWidth;

            if((borderwidth + offsetX + traceGap + traceWidth) > (fullLayout.width - (fullLayout.margin.r + fullLayout.margin.l))) {
                offsetX = 0;
                rowHeight = rowHeight + maxTraceHeight;
                opts._height = opts._height + maxTraceHeight;
                // reset for next row
                maxTraceHeight = 0;
            }

            Drawing.setTranslate(this,
                (borderwidth + offsetX),
                (5 + borderwidth + legendItem.height / 2) + rowHeight);

            opts._width += traceGap + traceWidth;
            opts._height = Math.max(opts._height, legendItem.height);

            // keep track of tallest trace in group
            offsetX += traceGap + traceWidth;
            maxTraceHeight = Math.max(legendItem.height, maxTraceHeight);
        });

        opts._width += borderwidth * 2;
        opts._height += 10 + borderwidth * 2;

    }

    // make sure we're only getting full pixels
    opts._width = Math.ceil(opts._width);
    opts._height = Math.ceil(opts._height);

    traces.each(function(d) {
        var legendItem = d[0],
            bg = d3.select(this).select('.legendtoggle');

        Drawing.setRect(bg,
            0,
            -legendItem.height / 2,
            (gd._context.edits.legendText ? 0 : opts._width) + extraWidth,
            legendItem.height
        );
    });
}

function expandMargin(gd) {
    var fullLayout = gd._fullLayout,
        opts = fullLayout.legend;

    var xanchor = 'left';
    if(anchorUtils.isRightAnchor(opts)) {
        xanchor = 'right';
    }
    else if(anchorUtils.isCenterAnchor(opts)) {
        xanchor = 'center';
    }

    var yanchor = 'top';
    if(anchorUtils.isBottomAnchor(opts)) {
        yanchor = 'bottom';
    }
    else if(anchorUtils.isMiddleAnchor(opts)) {
        yanchor = 'middle';
    }

    // lastly check if the margin auto-expand has changed
    Plots.autoMargin(gd, 'legend', {
        x: opts.x,
        y: opts.y,
        l: opts._width * (FROM_TL[xanchor]),
        r: opts._width * (FROM_BR[xanchor]),
        b: opts._height * (FROM_BR[yanchor]),
        t: opts._height * (FROM_TL[yanchor])
    });
}

function expandHorizontalMargin(gd) {
    var fullLayout = gd._fullLayout,
        opts = fullLayout.legend;

    var xanchor = 'left';
    if(anchorUtils.isRightAnchor(opts)) {
        xanchor = 'right';
    }
    else if(anchorUtils.isCenterAnchor(opts)) {
        xanchor = 'center';
    }

    // lastly check if the margin auto-expand has changed
    Plots.autoMargin(gd, 'legend', {
        x: opts.x,
        y: 0.5,
        l: opts._width * (FROM_TL[xanchor]),
        r: opts._width * (FROM_BR[xanchor]),
        b: 0,
        t: 0
    });
}<|MERGE_RESOLUTION|>--- conflicted
+++ resolved
@@ -355,7 +355,6 @@
     }
 };
 
-<<<<<<< HEAD
 function clickOrDoubleClick(gd, legend, clickedTrace, numClicks, evt) {
     var datum = clickedTrace.data()[0][0];
 
@@ -389,14 +388,6 @@
     }
 }
 
-function drawTexts(g, gd) {
-    var legendItem = g.data()[0][0],
-        fullLayout = gd._fullLayout,
-        trace = legendItem.trace,
-        isPie = Registry.traceIs(trace, 'pie'),
-        traceIndex = trace.index,
-        name = isPie ? legendItem.label : trace.name;
-=======
 function drawTexts(g, gd, maxLength) {
     var legendItem = g.data()[0][0];
     var fullLayout = gd._fullLayout;
@@ -405,7 +396,6 @@
     var traceIndex = trace.index;
     var name = isPie ? legendItem.label : trace.name;
     var isEditable = gd._context.edits.legendText && !isPie;
->>>>>>> 776ddca8
 
     var textEl = Lib.ensureSingle(g, 'text', 'legendtext');
 
