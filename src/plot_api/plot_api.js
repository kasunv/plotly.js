--- conflicted
+++ resolved
@@ -1466,20 +1466,13 @@
 };
 
 function _restyle(gd, aobj, traces) {
-<<<<<<< HEAD
     var fullLayout = gd._fullLayout;
     var fullData = gd._fullData;
     var data = gd.data;
     var guiEditFlag = fullLayout._guiEditing;
     var layoutNP = makeNP(fullLayout._preGUI, guiEditFlag);
+    var eventData = Lib.extendDeepAll({}, aobj);
     var i;
-=======
-    var fullLayout = gd._fullLayout,
-        fullData = gd._fullData,
-        data = gd.data,
-        eventData = Lib.extendDeepAll({}, aobj),
-        i;
->>>>>>> db66ff13
 
     cleanDeprecatedAttributeKeys(aobj);
 
@@ -1956,27 +1949,16 @@
 var AX_DOMAIN_RE = /^[xyz]axis[0-9]*\.domain(\[[0|1]\])?$/;
 
 function _relayout(gd, aobj) {
-<<<<<<< HEAD
     var layout = gd.layout;
     var fullLayout = gd._fullLayout;
     var guiEditFlag = fullLayout._guiEditing;
     var layoutNP = makeNP(fullLayout._preGUI, guiEditFlag);
     var keys = Object.keys(aobj);
     var axes = Axes.list(gd);
+    var eventData = Lib.extendDeepAll({}, aobj);
     var arrayEdits = {};
 
     var arrayStr, i, j;
-=======
-    var layout = gd.layout,
-        fullLayout = gd._fullLayout,
-        axes = Axes.list(gd),
-        eventData = Lib.extendDeepAll({}, aobj),
-        arrayEdits = {},
-        keys,
-        arrayStr,
-        i,
-        j;
->>>>>>> db66ff13
 
     cleanDeprecatedAttributeKeys(aobj);
     keys = Object.keys(aobj);
